# -*- coding: utf-8 -*-
###########################################################################
# Copyright (c), The AiiDA team. All rights reserved.                     #
# This file is part of the AiiDA code.                                    #
#                                                                         #
# The code is hosted on GitHub at https://github.com/aiidateam/aiida_core #
# For further information on the license, see the LICENSE.txt file        #
# For further information please visit http://www.aiida.net               #
###########################################################################
from stat import S_ISDIR, S_ISREG
import StringIO

import aiida.transport.transport
import paramiko
import os
import glob

import aiida.transport
from aiida.common.utils import escape_for_bash
from aiida.transport.util import FileAttribute
from aiida.common import aiidalogger


# TODO : callback functions in paramiko are currently not used much and probably broken
def parse_sshconfig(computername):
    config = paramiko.SSHConfig()
    try:
        config.parse(open(os.path.expanduser('~/.ssh/config')))
    except IOError:
        # No file found, so empty configuration
        pass

    return config.lookup(computername)


def convert_to_bool(string):
    upstring = str(string).upper()

    if upstring in ['Y', 'YES', 'T', 'TRUE']:
        return True
    elif upstring in ['N', 'NO', 'F', 'FALSE']:
        return False
    else:
        raise ValueError("Invalid boolean value provided")


class SshTransport(aiida.transport.Transport):
    """
    Support connection, command execution and data transfer to remote computers via SSH+SFTP.
    """
    # Valid keywords accepted by the connect method of paramiko.SSHClient
    # I disable 'password' and 'pkey' to avoid these data to get logged in the
    # aiida log file.
    _valid_connect_params = ['username', 'port', 'look_for_keys',
                             'key_filename', 'timeout', 'allow_agent',
                             'proxy_command',  # Managed 'manually' in connect
                             'compress',
                             'gss_auth', 'gss_kex', 'gss_deleg_creds', 'gss_host',
                             # for Kerberos support through python-gssapi
                             ]

    # Valid parameters for the ssh transport
    # For each param, a class method with name
    # _convert_PARAMNAME_fromstring
    # should be defined, that returns the value converted from a string to
    # a correct type, or raise a ValidationError 
    #
    # moreover, if you want to help in the default configuration, you can 
    # define a _get_PARAMNAME_suggestion_string
    # to return a suggestion; it must accept only one parameter, being a Computer
    # instance
    _valid_auth_params = _valid_connect_params + [
        'load_system_host_keys',
        'key_policy',
    ]

    @classmethod
    def _convert_username_fromstring(cls, string):
        """
        Convert the username from string.
        """
        return string

    @classmethod
    def _get_username_suggestion_string(cls, computer):
        """
        Return a suggestion for the specific field.
        """
        import getpass

        config = parse_sshconfig(computer.hostname)
        # Either the configured user in the .ssh/config, or the current username
        return str(config.get('user', getpass.getuser()))

    @classmethod
    def _convert_port_fromstring(cls, string):
        """
        Convert the port from string.
        """
        from aiida.common.exceptions import ValidationError

        try:
            return int(string)
        except ValueError:
            raise ValidationError("The port must be an integer")

    @classmethod
    def _get_port_suggestion_string(cls, computer):
        """
        Return a suggestion for the specific field.
        """
        config = parse_sshconfig(computer.hostname)
        # Either the configured user in the .ssh/config, or the default SSH port
        return str(config.get('port', 22))

    @classmethod
    def _convert_key_filename_fromstring(cls, string):
        """
        Convert the port from string.
        """
        from aiida.common.exceptions import ValidationError

        path = os.path.expanduser(string)

        if not os.path.isabs(path):
            raise ValidationError("The key filename must be an absolute path")

        if not os.path.exists(path):
            raise ValidationError("The key filename must exist")

        return path

    @classmethod
    def _get_key_filename_suggestion_string(cls, computer):
        """
        Return a suggestion for the specific field.
        """
        config = parse_sshconfig(computer.hostname)

        try:
            identities = config['identityfile']
            # In paramiko > 0.10, identity file is a list of strings.
            if isinstance(identities, basestring):
                identity = identities
            elif isinstance(identities, (list, tuple)):
                if not identities:
                    # An empty list should not be provided; to be sure,
                    # anyway, behave as if no identityfile were defined
                    raise KeyError
                # By default we suggest only the first one
                identity = identities[0]
            else:
                # If the parser provides an unknown type, just skip to
                # the 'except KeyError' section, as if no identityfile 
                # were provided (hopefully, this should never happen)
                raise KeyError
        except KeyError:
            # No IdentityFile defined: return an empty string
            return ""

        return os.path.expanduser(identity)

    @classmethod
    def _convert_timeout_fromstring(cls, string):
        """
        Convert the port from string.
        """
        from aiida.common.exceptions import ValidationError

        try:
            return int(string)
        except ValueError:
            raise ValidationError("The timeout must be an integer")

    @classmethod
    def _get_timeout_suggestion_string(cls, computer):
        """
        Return a suggestion for the specific field.
        
        Provide 60s as a default timeout for connections.
        """
        config = parse_sshconfig(computer.hostname)
        return str(config.get('connecttimeout', "60"))

    @classmethod
    def _convert_allow_agent_fromstring(cls, string):
        """
        Convert the port from string.
        """
        from aiida.common.exceptions import ValidationError

        try:
            return convert_to_bool(string)
        except ValueError:
            raise ValidationError("Allow_agent must be an boolean")

    @classmethod
    def _get_allow_agent_suggestion_string(cls, computer):
        """
        Return a suggestion for the specific field.
        """
        return ""

    @classmethod
    def _convert_look_for_keys_fromstring(cls, string):
        """
        Convert the port from string.
        """
        from aiida.common.exceptions import ValidationError

        try:
            return convert_to_bool(string)
        except ValueError:
            raise ValidationError("look_for_keys must be an boolean")

    @classmethod
    def _get_look_for_keys_suggestion_string(cls, computer):
        """
        Return a suggestion for the specific field.
        """
        return ""

    @classmethod
    def _convert_proxy_command_fromstring(cls, string):
        """
        Convert the proxy command from string.
        """
        from aiida.common.exceptions import ValidationError

        if str(string).strip():
            return str(string)
        else:
            return None

    @classmethod
    def _get_proxy_command_suggestion_string(cls, computer):
        """
        Return a suggestion for the specific field.
        """
        config = parse_sshconfig(computer.hostname)
        # Either the configured user in the .ssh/config, or the default SSH port
        raw_string = str(config.get('proxycommand', ''))
        # Note: %h and %p get already automatically substituted with 
        # hostname and port by the config parser!

        pieces = raw_string.split()
        new_pieces = []
        for piece in pieces:
            if '>' in piece:
                # If there is a piece with > to readdress stderr or stdout,
                # skip from here on (anything else can only be readdressing)
                break
            else:
                new_pieces.append(piece)
        return " ".join(new_pieces)

    @classmethod
    def _convert_compress_fromstring(cls, string):
        """
        Convert the port from string.
        """
        from aiida.common.exceptions import ValidationError

        try:
            return convert_to_bool(string)
        except ValueError:
            raise ValidationError("compress must be an boolean")

    @classmethod
    def _get_compress_suggestion_string(cls, computer):
        """
        Return a suggestion for the specific field.
        """
        return "True"

    @classmethod
    def _convert_load_system_host_keys_fromstring(cls, string):
        """
        Convert the port from string.
        """
        from aiida.common.exceptions import ValidationError

        try:
            return convert_to_bool(string)
        except ValueError:
            raise ValidationError("compress must be an boolean")

    @classmethod
    def _get_load_system_host_keys_suggestion_string(cls, computer):
        """
        Return a suggestion for the specific field.
        """
        return "True"

    @classmethod
    def _convert_key_policy_fromstring(cls, string):
        """
        Convert the port from string.
        """
        return string

    @classmethod
    def _get_key_policy_suggestion_string(cls, computer):
        """
        Return a suggestion for the specific field.
        """
        return "RejectPolicy"

    @classmethod
    def _convert_gss_auth_fromstring(cls, string):
        """
        Convert the gss auth. command from string.
        """
        from aiida.common.exceptions import ValidationError

        try:
            return convert_to_bool(string)
        except ValueError:
            raise ValidationError("gss_auth must be an boolean")

    @classmethod
    def _get_gss_auth_suggestion_string(cls, computer):
        """
        Return a suggestion for the specific field.
        """
        config = parse_sshconfig(computer.hostname)
        return str(config.get('gssapiauthentication', "no"))

    @classmethod
    def _convert_gss_kex_fromstring(cls, string):
        """
        Convert the gss key exchange command from string.
        """
        from aiida.common.exceptions import ValidationError

        try:
            return convert_to_bool(string)
        except ValueError:
            raise ValidationError("gss_kex must be an boolean")

    @classmethod
    def _get_gss_kex_suggestion_string(cls, computer):
        """
        Return a suggestion for the specific field.
        """
        config = parse_sshconfig(computer.hostname)
        return str(config.get('gssapikeyexchange', "no"))

    @classmethod
    def _convert_gss_deleg_creds_fromstring(cls, string):
        """
        Convert the gss auth. command from string.
        """
        from aiida.common.exceptions import ValidationError

        try:
            return convert_to_bool(string)
        except ValueError:
            raise ValidationError("gss_deleg_creds must be an boolean")

    @classmethod
    def _get_gss_deleg_creds_suggestion_string(cls, computer):
        """
        Return a suggestion for the specific field.
        """
        config = parse_sshconfig(computer.hostname)
        return str(config.get('gssapidelegatecredentials', "no"))

    @classmethod
    def _convert_gss_host_fromstring(cls, string):
        """
        Convert the gss auth. command from string.
        """
        from aiida.common.exceptions import ValidationError

        return str(string)

    @classmethod
    def _get_gss_host_suggestion_string(cls, computer):
        """
        Return a suggestion for the specific field.
        """
        config = parse_sshconfig(computer.hostname)
        return str(config.get('gssapihostname', computer.hostname))

    def __init__(self, machine, **kwargs):
        """
        Initialize the SshTransport class.
        
        :param machine: the machine to connect to
        :param load_system_host_keys: (optional, default False): if False, do not
                load the system host keys
        :param key_policy: (optional, default = paramiko.RejectPolicy()): the
                policy to use for unknown keys
        Other parameters valid for the ssh connect function (see the 
        self._valid_connect_params list) are passed to the connect
        function (as port, username, password, ...); taken from the
        accepted paramiko.SSHClient.connect() params)
        """
        super(SshTransport, self).__init__()

        self._is_open = False
        self._sftp = None

        self._machine = machine

        self._client = paramiko.SSHClient()
        self._load_system_host_keys = kwargs.pop(
            'load_system_host_keys', False)
        if self._load_system_host_keys:
            self._client.load_system_host_keys()

        self._missing_key_policy = kwargs.pop(
            'key_policy', 'RejectPolicy')  # This is paramiko default
        if self._missing_key_policy == 'RejectPolicy':
            self._client.set_missing_host_key_policy(paramiko.RejectPolicy())
        elif self._missing_key_policy == 'WarningPolicy':
            self._client.set_missing_host_key_policy(paramiko.WarningPolicy())
        elif self._missing_key_policy == 'AutoAddPolicy':
            self._client.set_missing_host_key_policy(paramiko.AutoAddPolicy())
        else:
            raise ValueError("Unknown value of the key policy, allowed values "
                             "are: RejectPolicy, WarningPolicy, AutoAddPolicy")

        self._connect_args = {}
        for k in self._valid_connect_params:
            try:
                self._connect_args[k] = kwargs.pop(k)
            except KeyError:
                pass

        if kwargs:
            raise ValueError("The following parameters were not accepted by "
                             "the transport: {}".format(
                ",".join(str(k) for k in kwargs)))

    def get_safe_open_interval(self):
        return 30.

    def open(self):
        """
        Open a SSHClient to the machine possibly using the parameters given
        in the __init__. 
        
        Also opens a sftp channel, ready to be used.
        The current working directory is set explicitly, so it is not None.
        
        :raise InvalidOperation: if the channel is already open
        """
        from aiida.common.exceptions import InvalidOperation

        if self._is_open:
            raise InvalidOperation("Cannot open the transport twice")
        # Open a SSHClient
        connection_arguments = self._connect_args
        proxystring = connection_arguments.pop('proxy_command', None)
        if proxystring is not None:
            proxy = paramiko.ProxyCommand(proxystring)
            connection_arguments['sock'] = proxy

        try:
            self._client.connect(self._machine, **connection_arguments)
        except Exception as e:
            self.logger.error("Error connecting through SSH: [{}] {}, "
                              "connect_args were: {}".format(
                e.__class__.__name__,
                e.message,
                self._connect_args))
            raise

        # Open also a SFTPClient
        self._sftp = self._client.open_sftp()
        # Set the current directory to a explicit path, and not to None
        self._sftp.chdir(self._sftp.normalize('.'))

        self._is_open = True

        return self

    def close(self):
        """
        Close the SFTP channel, and the SSHClient.
        
        :todo: correctly manage exceptions
        
        :raise InvalidOperation: if the channel is already open
        """
        from aiida.common.exceptions import InvalidOperation

        if not self._is_open:
            raise InvalidOperation("Cannot close the transport: "
                                   "it is already closed")

        self._sftp.close()
        self._client.close()
        self._is_open = False

    @property
    def sshclient(self):
        if not self._is_open:
            raise aiida.transport.transport.TransportInternalError(
                "Error, ssh method called for SshTransport "
                "without opening the channel first")
        return self._client

    @property
    def sftp(self):
        if not self._is_open:
            raise aiida.transport.transport.TransportInternalError(
                "Error, sftp method called for SshTransport "
                "without opening the channel first")
        return self._sftp

    def __str__(self):
        """
        Return a useful string.
        """
        conn_info = self._machine
        try:
            conn_info = "{}@{}".format(self._connect_args['username'],
                                       conn_info)
        except KeyError:
            # No username explicitly defined: ignore
            pass
        try:
            conn_info += ':{}'.format(self._connect_args['port'])
        except KeyError:
            # No port explicitly defined: ignore
            pass

        return "{} [{}]".format("OPEN" if self._is_open else "CLOSED",
                                conn_info)

    def chdir(self, path):
        """
        Change directory of the SFTP session. Emulated internally by
        paramiko. 

        Differently from paramiko, if you pass None to chdir, nothing
        happens and the cwd is unchanged.
        """
        from paramiko.sftp import SFTPError
        old_path = self.sftp.getcwd()
        if path is not None:
<<<<<<< HEAD
            self.sftp.chdir(path)

=======
            try:
                self.sftp.chdir(path)
            except SFTPError as e:
                # e.args[0] is an error code. For instance,
                # 20 is 'the object is not a directory'
                # Here I just re-raise the message as IOError
                raise IOError(e.args[1])

        
>>>>>>> 52bfac75
        # Paramiko already checked that path is a folder, otherwise I would
        # have gotten an exception. Now, I want to check that I have read
        # permissions in this folder (nothing is said on write permissions,
        # though).
        # Otherwise, if I do _exec_command_internal, that as a first operation 
        # cd's in a folder, I get a wrong retval, that is an unwanted behavior.
        #
        # Note: I don't store the result of the function; if I have no
        # read permissions, this will raise an exception.
        try:
            self.sftp.stat('.')
        except IOError as e:
            if 'Permission denied' in e:
                self.chdir(old_path)
            raise IOError(e)

    def normalize(self, path):
        """
        Returns the normalized path (removing double slashes, etc...)
        """
        return self.sftp.normalize(path)

    def getcwd(self):
        """
        Return the current working directory for this SFTP session, as
        emulated by paramiko. If no directory has been set with chdir,
        this method will return None. But in __enter__ this is set explicitly,
        so this should never happen within this class.
        """
        return self.sftp.getcwd()

    def makedirs(self, path, ignore_existing=False):
        """
        Super-mkdir; create a leaf directory and all intermediate ones.
        Works like mkdir, except that any intermediate path segment (not
        just the rightmost) will be created if it does not exist.

        NOTE: since os.path.split uses the separators as the host system
        (that could be windows), I assume the remote computer is Linux-based
        and use '/' as separators!

        :param path: directory to create (string)
        :param ignore_existing: if set to true, it doesn't give any error
            if the leaf directory does already exist (bool)

        :raise OSError: If the directory already exists.
        """
        # check to avoid creation of empty dirs
        path = os.path.normpath(path)

        if path.startswith('/'):
            to_create = path.strip().split('/')[1:]
            this_dir = '/'
        else:
            to_create = path.strip().split('/')
            this_dir = ''

        for count, element in enumerate(to_create):
            if count > 0:
                this_dir += '/'
            this_dir += element
            if count + 1 == len(to_create) and self.isdir(this_dir) and ignore_existing:
                return
            if count + 1 == len(to_create) and self.isdir(this_dir) and not ignore_existing:
                self.mkdir(this_dir)
            if not self.isdir(this_dir):
                self.mkdir(this_dir)

    def mkdir(self, path, ignore_existing=False):
        """
        Create a folder (directory) named path.

        :param path: name of the folder to create
        :param ignore_existing: if True, does not give any error if the directory
                  already exists

        :raise OSError: If the directory already exists.
        """
        if ignore_existing and self.isdir(path):
            return

        try:
            self.sftp.mkdir(path)
        except IOError as e:
            if os.path.isabs(path):
                raise OSError(
                    "Error during mkdir of '{}', "
                    "maybe you don't have the permissions to do it, "
                    "or the directory already exists? ({})".format(
                        path, e.message))
            else:
                raise OSError(
                    "Error during mkdir of '{}' from folder '{}', "
                    "maybe you don't have the permissions to do it, "
                    "or the directory already exists? ({})".format(
                        path, self.getcwd(), e.message))

    # TODO : implement rmtree
    def rmtree(self, path):
        """
        Remove a file or a directory at path, recursively
        Flags used: -r: recursive copy; -f: force, makes the command non interactive;

        :param path: remote path to delete

        :raise IOError: if the rm execution failed.
        """
        # Assuming linux rm command!

        # TODO : do we need to avoid the aliases when calling rm_exe='rm'? Call directly /bin/rm?

        rm_exe = 'rm'
        rm_flags = '-r -f'
        # if in input I give an invalid object raise ValueError
        if not path:
            raise ValueError('Input to rmtree() must be a non empty string. ' +
                             'Found instead %s as path' % path)

        command = '{} {} {}'.format(rm_exe,
                                    rm_flags,
                                    escape_for_bash(path))

        retval, stdout, stderr = self.exec_command_wait(command)

        if retval == 0:
            if stderr.strip():
                self.logger.warning("There was nonempty stderr in the rm "
                                    "command: {}".format(stderr))
            return True
        else:
            self.logger.error("Problem executing rm. Exit code: {}, stdout: '{}', "
                              "stderr: '{}'".format(retval, stdout, stderr))
            raise IOError("Error while executing rm. Exit code: {}".format(retval))

    def rmdir(self, path):
        """
        Remove the folder named 'path' if empty.
        """
        self.sftp.rmdir(path)

    def isdir(self, path):
        """
        Return True if the given path is a directory, False otherwise.
        Return False also if the path does not exist.
        """
        # Return False on empty string (paramiko would map this to the local
        # folder instead)
        if not path:
            return False
        try:
            return S_ISDIR(self.sftp.stat(path).st_mode)
        except IOError as e:
            if getattr(e, "errno", None) == 2:
                # errno=2 means path does not exist: I return False
                return False
            else:
                raise  # Typically if I don't have permissions (errno=13)

    def chmod(self, path, mode):
        """
        Change permissions to path

        :param path: path to file
        :param mode: new permission bits (integer)
        """
        if not path:
            raise IOError("Input path is an empty argument.")
        return self.sftp.chmod(path, mode)

    def _os_path_split_asunder(self, path):
        """
        Used by makedirs. Takes path (a str)
        and returns a list deconcatenating the path
        """
        parts = []
        while True:
            newpath, tail = os.path.split(path)
            if newpath == path:
                assert not tail
                if path: parts.append(path)
                break
            parts.append(tail)
            path = newpath
        parts.reverse()
        return parts

    def put(self, localpath, remotepath, callback=None, dereference=True, overwrite=True,
            ignore_nonexisting=False):
        """
        Put a file or a folder from local to remote.
        Redirects to putfile or puttree.

        :param localpath: an (absolute) local path
        :param remotepath: a remote path
        :param dereference: follow symbolic links (boolean).
            Default = True (default behaviour in paramiko). False is not implemented.
        :param  overwrite: if True overwrites files and folders (boolean).
            Default = False.

        :raise ValueError: if local path is invalid
        :raise OSError: if the localpath does not exist
        """
        # TODO: flag confirm exists since v1.7.7. What is the paramiko
        # version supported?

        # TODO : add dereference
        if not dereference:
            raise NotImplementedError

        if not os.path.isabs(localpath):
            raise ValueError("The localpath must be an absolute path")

        if self.has_magic(localpath):
            if self.has_magic(remotepath):
                raise ValueError("Pathname patterns are not allowed in the "
                                 "destination")

            # use the imported glob to analyze the path locally
            to_copy_list = glob.glob(localpath)

            rename_remote = False
            if len(to_copy_list) > 1:
                # I can't scp more than one file on a single file
                if self.isfile(remotepath):
                    raise OSError("Remote destination is not a directory")
                # I can't scp more than one file in a non existing directory
                elif not self.path_exists(remotepath):  # questo dovrebbe valere solo per file
                    raise OSError("Remote directory does not exist")
                else:  # the remote path is a directory
                    rename_remote = True

            for s in to_copy_list:
                if os.path.isfile(s):
                    if rename_remote:  # copying more than one file in one directory
                        # here is the case isfile and more than one file
                        r = os.path.join(remotepath, os.path.split(s)[1])
                        self.putfile(s, r, callback, dereference, overwrite)

                    elif self.isdir(remotepath):  # one file to copy in '.'
                        r = os.path.join(remotepath, os.path.split(s)[1])
                        self.putfile(s, r, callback, dereference, overwrite)
                    else:  # one file to copy on one file
                        self.putfile(s, remotepath, callback, dereference, overwrite)
                else:
                    self.puttree(s, remotepath, callback, dereference, overwrite)

        else:
            if os.path.isdir(localpath):
                self.puttree(localpath, remotepath, callback, dereference, overwrite)
            elif os.path.isfile(localpath):
                if self.isdir(remotepath):
                    r = os.path.join(remotepath, os.path.split(localpath)[1])
                    self.putfile(localpath, r, callback, dereference, overwrite)
                else:
                    self.putfile(localpath, remotepath, callback, dereference, overwrite)
            else:
                if ignore_nonexisting:
                    pass
                else:
                    raise OSError("The local path {} does not exist"
                                  .format(localpath))

    def putfile(self, localpath, remotepath, callback=None, dereference=True, overwrite=True):
        """
        Put a file from local to remote.

        :param localpath: an (absolute) local path
        :param remotepath: a remote path
        :param overwrite: if True overwrites files and folders (boolean).
            Default = True.

        :raise ValueError: if local path is invalid
        :raise OSError: if the localpath does not exist,
                    or unintentionally overwriting
        """
        # TODO : add dereference
        if not dereference:
            raise NotImplementedError

        # TODO : check what happens if I give in input a directory

        if not os.path.isabs(localpath):
            raise ValueError("The localpath must be an absolute path")

        if self.isfile(remotepath) and not overwrite:
            raise OSError('Destination already exists: not overwriting it')

        return self.sftp.put(localpath, remotepath, callback=callback)

    def puttree(self, localpath, remotepath, callback=None, dereference=True, overwrite=True):  # by default overwrite
        """
        Put a folder recursively from local to remote.

        :param localpath: an (absolute) local path
        :param remotepath: a remote path
        :param dereference: follow symbolic links (boolean)
            Default = True (default behaviour in paramiko). False is not implemented.
        :param overwrite: if True overwrites files and folders (boolean).
            Default = True

        :raise ValueError: if local path is invalid
        :raise OSError: if the localpath does not exist, or trying to overwrite
        :raise IOError: if remotepath is invalid

        .. note:: setting dereference equal to True could cause infinite loops.
              see os.walk() documentation
        """
        # TODO : add dereference
        if not dereference:
            raise NotImplementedError

        if not os.path.isabs(localpath):
            raise ValueError("The localpath must be an absolute path")

        if not os.path.exists(localpath):
            raise OSError("The localpath does not exists")

        if not os.path.isdir(localpath):
            raise ValueError("Input localpath is not a folder: {}".format(localpath))

        if not remotepath:
            raise IOError("remotepath must be a non empty string")

        if self.path_exists(remotepath) and not overwrite:
            raise OSError("Can't overwrite existing files")
        if self.isfile(remotepath):
            raise OSError("Cannot copy a directory into a file")

        if not self.isdir(remotepath):  # in this case copy things in the remotepath directly
            self.mkdir(remotepath)  # and make a directory at its place
        else:  # remotepath exists already: copy the folder inside of it!
            remotepath = os.path.join(remotepath, os.path.split(localpath)[1])
            self.mkdir(remotepath)  # create a nested folder

        # TODO, NOTE: we are not using 'onerror' because we checked above that
        # the folder exists, but it would be better to use it
        for this_source in os.walk(localpath):
            # Get the relative path
            this_basename = os.path.relpath(path=this_source[0],
                                            start=localpath)

            try:
                self.sftp.stat(os.path.join(remotepath, this_basename))
            except IOError as e:
                import errno
                if e.errno == errno.ENOENT:  # Missing file
                    self.mkdir(os.path.join(remotepath, this_basename))
                else:
                    raise

            for this_file in this_source[2]:
                this_local_file = os.path.join(localpath, this_basename, this_file)
                this_remote_file = os.path.join(remotepath, this_basename, this_file)
                self.putfile(this_local_file, this_remote_file)

    def get(self, remotepath, localpath, callback=None, dereference=True, overwrite=True,
            ignore_nonexisting=False):
        """
        Get a file or folder from remote to local.
        Redirects to getfile or gettree.

        :param remotepath: a remote path
        :param localpath: an (absolute) local path
        :param dereference: follow symbolic links.
            Default = True (default behaviour in paramiko). 
            False is not implemented.
        :param overwrite: if True overwrites files and folders.
            Default = False

        :raise ValueError: if local path is invalid
        :raise IOError: if the remotepath is not found
        """
        # TODO : add dereference
        if not dereference:
            raise NotImplementedError

        if not os.path.isabs(localpath):
            raise ValueError("The localpath must be an absolute path")

        if self.has_magic(remotepath):
            if self.has_magic(localpath):
                raise ValueError("Pathname patterns are not allowed in the "
                                 "destination")
            # use the self glob to analyze the path remotely
            to_copy_list = self.glob(remotepath)

            rename_local = False
            if len(to_copy_list) > 1:
                # I can't scp more than one file on a single file
                if os.path.isfile(localpath):
                    raise IOError("Remote destination is not a directory")
                # I can't scp more than one file in a non existing directory
                elif not os.path.exists(localpath):  # this should hold only for files
                    raise OSError("Remote directory does not exist")
                else:  # the remote path is a directory
                    rename_local = True

            for s in to_copy_list:
                if self.isfile(s):
                    if rename_local:  # copying more than one file in one directory
                        # here is the case isfile and more than one file
                        r = os.path.join(localpath, os.path.split(s)[1])
                        self.getfile(s, r, callback, dereference, overwrite)
                    else:  # one file to copy on one file
                        self.getfile(s, localpath, callback, dereference, overwrite)
                else:
                    self.gettree(s, localpath, callback, dereference, overwrite)

        else:
            if self.isdir(remotepath):
                self.gettree(remotepath, localpath, callback, dereference, overwrite)
            elif self.isfile(remotepath):
                if os.path.isdir(localpath):
                    r = os.path.join(localpath, os.path.split(remotepath)[1])
                    self.getfile(remotepath, r, callback, dereference, overwrite)
                else:
                    self.getfile(remotepath, localpath, callback, dereference, overwrite)
            else:
                if ignore_nonexisting:
                    pass
                else:
                    raise IOError("The remote path {} does not exist"
                                  .format(remotepath))

    def getfile(self, remotepath, localpath, callback=None, dereference=True, overwrite=True):
        """
        Get a file from remote to local.

        :param remotepath: a remote path
        :param  localpath: an (absolute) local path
        :param  overwrite: if True overwrites files and folders.
                Default = False

        :raise ValueError: if local path is invalid
        :raise OSError: if unintentionally overwriting
        """
        # TODO : add dereference

        if not os.path.isabs(localpath):
            raise ValueError("localpath must be an absolute path")

        if os.path.isfile(localpath) and not overwrite:
            raise OSError('Destination already exists: not overwriting it')

        if not dereference:
            raise NotImplementedError
            
        # Workaround for bug #724 in paramiko -- remove localpath on IOError
        try:
            return self.sftp.get(remotepath,localpath,callback)
        except IOError as e:
            try:
                os.remove(localpath)
            except OSError:
                pass
            raise
        
        
    def gettree(self, remotepath, localpath, callback=None, dereference=True, overwrite=True):
        """
        Get a folder recursively from remote to local.

        :param remotepath: a remote path
        :param localpath: an (absolute) local path
        :param dereference: follow symbolic links. 
            Default = True (default behaviour in paramiko). 
            False is not implemented.
        :param  overwrite: if True overwrites files and folders.
            Default = False

        :raise ValueError: if local path is invalid
        :raise IOError: if the remotepath is not found
        :raise OSError: if unintentionally overwriting
        """
        # TODO : add dereference
        if not dereference:
            raise NotImplementedError

        if not remotepath:
            raise IOError("Remotepath must be a non empty string")
        if not localpath:
            raise ValueError("Localpaths must be a non empty string")

        if not os.path.isabs(localpath):
            raise ValueError("Localpaths must be an absolute path")

        if not self.isdir(remotepath):
            raise IOError("Input remotepath is not a folder: {}".format(localpath))

        if os.path.exists(localpath) and not overwrite:
            raise OSError("Can't overwrite existing files")
        if os.path.isfile(localpath):
            raise OSError("Cannot copy a directory into a file")

        if not os.path.isdir(localpath):  # in this case copy things in the remotepath directly
            os.mkdir(localpath)  # and make a directory at its place
        else:  # localpath exists already: copy the folder inside of it!
            localpath = os.path.join(localpath, os.path.split(remotepath)[1])
            os.mkdir(localpath)  # create a nested folder

        item_list = self.listdir(remotepath)
        dest = str(localpath)

        for item in item_list:
            item = str(item)

            if self.isdir(os.path.join(remotepath, item)):
                self.gettree(os.path.join(remotepath, item), os.path.join(dest, item))
            else:
                self.getfile(os.path.join(remotepath, item), os.path.join(dest, item))

    def get_attribute(self, path):
        """
        Returns the object Fileattribute, specified in aiida.transport
        Receives in input the path of a given file.
        """
        paramiko_attr = self.sftp.lstat(path)
        aiida_attr = FileAttribute()
        # map the paramiko class into the aiida one
        # note that paramiko object contains more informations than the aiida
        for key in aiida_attr._valid_fields:
            aiida_attr[key] = getattr(paramiko_attr, key)
        return aiida_attr

    def copyfile(self, remotesource, remotedestination, dereference=False,
                 pattern=None):
        """
        Copy a file from remote source to remote destination
        Redirects to copy().
        
        :param remotesource: 
        :param remotedestination:
        :param dereference:
        :param pattern:
        """
        cp_flags = '-f'
        return self.copy(remotesource, remotedestination, dereference, cp_flags, pattern)

    def copytree(self, remotesource, remotedestination, dereference=False,
                 pattern=None):
        """
        copy a folder recursively from remote source to remote destination
        Redirects to copy()

        :param remotesource:
        :param remotedestination:
        :param dereference:
        :param pattern:
        """
        cp_flags = '-r -f'
        return self.copy(remotesource, remotedestination, dereference, cp_flags, pattern)

    def copy(self, remotesource, remotedestination, dereference=False):
        """
        Copy a file or a directory from remote source to remote destination.
        Flags used: ``-r``: recursive copy; ``-f``: force, makes the command non interactive;
        ``-L`` follows symbolic links

        :param  remotesource: file to copy from
        :param remotedestination: file to copy to
        :param dereference: if True, copy content instead of copying the symlinks only
            Default = False.
        :raise IOError: if the cp execution failed.

        .. note:: setting dereference equal to True could cause infinite loops.
        """
        # In the majority of cases, we should deal with linux cp commands

        # TODO : do we need to avoid the aliases when calling cp_exe='cp'? Call directly /bin/cp?

        # TODO: verify that it does not re

        # For the moment, these are hardcoded. They may become parameters
        # as soon as we see the need.
        cp_flags = '-r -f'
        cp_exe = 'cp'

        ## To evaluate if we also want -p: preserves mode,ownership and timestamp
        if dereference:
            # use -L; --dereference is not supported on mac
            cp_flags += ' -L'

        # if in input I give an invalid object raise ValueError
        if not remotesource:
            raise ValueError('Input to copy() must be a non empty string. ' +
                             'Found instead %s as remotesource' % remotesource)

        if not remotedestination:
            raise ValueError('Input to copy() must be a non empty string. ' +
                             'Found instead %s as remotedestination' % remotedestination)

        if self.has_magic(remotedestination):
            raise ValueError("Pathname patterns are not allowed in the "
                             "destination")

        if self.has_magic(remotesource):
            to_copy_list = self.glob(remotesource)

            if len(to_copy_list) > 1:
                if not self.path_exists(remotedestination) or self.isfile(remotedestination):
                    raise OSError("Can't copy more than one file in the same "
                                  "destination file")

            for s in to_copy_list:
                self._exec_cp(cp_exe, cp_flags, s, remotedestination)

        else:
            self._exec_cp(cp_exe, cp_flags, remotesource, remotedestination)

    def _exec_cp(self, cp_exe, cp_flags, src, dst):
        # to simplify writing the above copy function
        command = '{} {} {} {}'.format(cp_exe, cp_flags, escape_for_bash(src),
                                       escape_for_bash(dst))

        retval, stdout, stderr = self.exec_command_wait(command)

        # TODO : check and fix below

        if retval == 0:
            if stderr.strip():
                self.logger.warning("There was nonempty stderr in the cp "
                                    "command: {}".format(stderr))
        else:
            self.logger.error("Problem executing cp. Exit code: {}, stdout: '{}', "
                              "stderr: '{}', command: '{}'"
                              .format(retval, stdout, stderr, command))
            raise IOError("Error while executing cp. Exit code: {}, "
                          "stdout: '{}', stderr: '{}', "
                          "command: '{}'".format(retval, stdout, stderr,
                                                 command))

    def _local_listdir(self, path, pattern=None):
        """
        Acts on the local folder, for the rest, same as listdir
        """
        if not pattern:
            return os.listdir(path)
        else:
            import re
            if path.startswith('/'):  # always this is the case in the local case
                base_dir = path
            else:
                base_dir = os.path.join(os.getcwd(), path)

            filtered_list = glob.glob(os.path.join(base_dir, pattern))
            if not base_dir.endswith(os.sep):
                base_dir += os.sep
            return [re.sub(base_dir, '', i) for i in filtered_list]

    def listdir(self, path='.', pattern=None):
        """
        Get the list of files at path.

        :param path: default = '.'
        :param pattern: returns the list of files matching pattern.
                             Unix only. (Use to emulate ``ls *`` for example)
        """
        if not pattern:
            return self.sftp.listdir(path)
        else:
            import re
            if path.startswith('/'):
                base_dir = path
            else:
                base_dir = os.path.join(self.getcwd(), path)

            filtered_list = glob.glob(os.path.join(base_dir, pattern))
            if not base_dir.endswith('/'):
                base_dir += '/'
            return [re.sub(base_dir, '', i) for i in filtered_list]

    def remove(self, path):
        """
        Remove a single file at 'path'
        """
        return self.sftp.remove(path)

    def rename(self, src, dst):
        """
        Rename a file or folder from src to dst.

        :param str oldpath: existing name of the file or folder
        :param str newpath: new name for the file or folder

        :raises IOError: if src/dst is not found
        :raises ValueError: if src/dst is not a valid string
        """
        if not src:
            raise ValueError("Source {} is not a valid string".format(src))
        if not dst:
            raise ValueError("Destination {} is not a valid string".format(dst))
        if not self.isfile(src):
            if not self.isdir(src):
                raise IOError("Source {} does not exist".format(src))
        if not self.isfile(dst):
            if not self.isdir(dst):
                raise IOError("Destination {} does not exist".format(dst))

        return self.sftp.rename(src, dst)

    def isfile(self, path):
        """
        Return True if the given path is a file, False otherwise.
        Return False also if the path does not exist.
        """
        # This should not be needed for files, since an empty string should
        # be mapped by paramiko to the local directory - which is not a file -
        # but this is just to be sure
        if not path:
            return False
        try:
            self.logger.debug("stat for path '{}' ('{}'): {} [{}]".format(
                path, self.sftp.normalize(path),
                self.sftp.stat(path), self.sftp.stat(path).st_mode))
            return S_ISREG(self.sftp.stat(path).st_mode)
        except IOError as e:
            if getattr(e, "errno", None) == 2:
                # errno=2 means path does not exist: I return False
                return False
            else:
                raise  # Typically if I don't have permissions (errno=13)

    def _exec_command_internal(self, command, combine_stderr=False, bufsize=-1):
        """
        Executes the specified command, first changing directory to the
        current working directory are returned by
        self.getcwd().
        Does not wait for the calculation to finish.

        For a higher-level _exec_command_internal that automatically waits for the
        job to finish, use exec_command_wait.

        :param  command: the command to execute
        :param combine_stderr: (default False) if True, combine stdout and
                stderr on the same buffer (i.e., stdout).
                Note: If combine_stderr is True, stderr will always be empty.
        :param bufsize: same meaning of the one used by paramiko.
        
        :return: a tuple with (stdin, stdout, stderr, channel),
            where stdin, stdout and stderr behave as file-like objects,
            plus the methods provided by paramiko, and channel is a 
            paramiko.Channel object.
        """
        channel = self.sshclient.get_transport().open_session()
        channel.set_combine_stderr(combine_stderr)

        if self.getcwd() is not None:
            escaped_folder = escape_for_bash(self.getcwd())
            command_to_execute = ("cd {escaped_folder} && "
                                  "{real_command}".format(
                escaped_folder=escaped_folder,
                real_command=command))
        else:
            command_to_execute = command

        self.logger.debug("Command to be executed: {}".format(
            command_to_execute))

        channel.exec_command(command_to_execute)

        stdin = channel.makefile('wb', bufsize)
        stdout = channel.makefile('rb', bufsize)
        stderr = channel.makefile_stderr('rb', bufsize)

        return stdin, stdout, stderr, channel

    def exec_command_wait(self, command, stdin=None, combine_stderr=False,
                          bufsize=-1):
        """
        Executes the specified command and waits for it to finish.
        
        :param command: the command to execute
        :param stdin: (optional,default=None) can be a string or a
                   file-like object.
        :param combine_stderr: (optional, default=False) see docstring of
                   self._exec_command_internal()
        :param bufsize: same meaning of paramiko.

        :return: a tuple with (return_value, stdout, stderr) where stdout and stderr
            are strings.
        """
        # TODO: To see if like this it works or hangs because of buffer problems.

        ssh_stdin, stdout, stderr, channel = self._exec_command_internal(
            command, combine_stderr, bufsize=bufsize)

        if stdin is not None:
            if isinstance(stdin, basestring):
                filelike_stdin = StringIO.StringIO(stdin)
            else:
                filelike_stdin = stdin

            try:
                for l in filelike_stdin.readlines():
                    ssh_stdin.write(l)
            except AttributeError:
                raise ValueError("stdin can only be either a string of a "
                                 "file-like object!")

        # I flush and close them anyway; important to call shutdown_write
        # to avoid hangouts
        ssh_stdin.flush()
        ssh_stdin.channel.shutdown_write()

        output_text = stdout.read()

        # I get the return code (blocking, but in principle I waited above)
        retval = channel.recv_exit_status()

        stderr_text = stderr.read()

        return retval, output_text, stderr_text

    def gotocomputer_command(self, remotedir):
        """
        Specific gotocomputer string to connect to a given remote computer via
        ssh and directly go to the calculation folder.
        """

        # TODO: add also ProxyCommand and Timeout support

        further_params = []
        if 'username' in self._connect_args:
            further_params.append("-l {}".format(escape_for_bash(
                self._connect_args['username'])))

        if 'port' in self._connect_args:
            further_params.append("-p {}".format(self._connect_args['port']))

        if 'key_filename' in self._connect_args:
            further_params.append("-i {}".format(escape_for_bash(
                self._connect_args['key_filename'])))

        further_params_str = " ".join(further_params)
        connect_string = """ssh -t {machine} {further_params} "if [ -d {escaped_remotedir} ] ; then cd {escaped_remotedir} ; bash -l ; else echo '  ** The directory' ; echo '  ** {remotedir}' ; echo '  ** seems to have been deleted, I logout...' ; fi" """.format(
            further_params=further_params_str,
            machine=self._machine,
            escaped_remotedir="'{}'".format(remotedir),
            remotedir=remotedir)

        # print connect_string
        return connect_string

        # return """ssh -Y -t {machine} "if [ -d {escaped_remotedir} ] ; then cd {escaped_remotedir} ; bash -c "{bash_call_escaped}" ; else echo '  ** The directory' ; echo '  ** {remotedir}' ; echo '  ** seems to have been deleted, I logout...' ; fi" """.format(
        #    machine=self._machine, escaped_remotedir="'{}'".format(remotedir), remotedir=remotedir,
        #    bash_call_escaped=escape_for_bash("""bash --rcfile <(echo 'if [ -e ~/.bashrc ] ; then source ~/.bashrc ; fi ; export PS1="\[\033[01;31m\][AiiDA]\033[00m\]$PS1"')"""))

    def symlink(self, remotesource, remotedestination):
        """
        Create a symbolic link between the remote source and the remote 
        destination.
        
        :param remotesource: remote source. Can contain a pattern. 
        :param remotedestination: remote destination
        """
        # paramiko gives some errors if path is starting with '.'
        s = os.path.normpath(remotesource)
        d = os.path.normpath(remotedestination)

        if self.has_magic(s):
            if self.has_magic(d):
                # if there are patterns in dest, I don't know which name to assign
                raise ValueError("Remotedestination cannot have patterns")

            # find all files matching pattern
            for this_s in self.glob(s):
                # create the name of the link: take the last part of the path
                this_d = os.path.join(remotedestination,
                                      os.path.split(this_s)[-1])
                self.sftp.symlink(this_s, this_d)
        else:
            self.sftp.symlink(s, d)

    def path_exists(self, path):
        """
        Check if path exists
        """
        import errno
        try:
            self.sftp.stat(path)
        except IOError, e:
            if e.errno == errno.ENOENT:
                return False
            raise
        else:
            return True
    <|MERGE_RESOLUTION|>--- conflicted
+++ resolved
@@ -542,10 +542,6 @@
         from paramiko.sftp import SFTPError
         old_path = self.sftp.getcwd()
         if path is not None:
-<<<<<<< HEAD
-            self.sftp.chdir(path)
-
-=======
             try:
                 self.sftp.chdir(path)
             except SFTPError as e:
@@ -554,8 +550,6 @@
                 # Here I just re-raise the message as IOError
                 raise IOError(e.args[1])
 
-        
->>>>>>> 52bfac75
         # Paramiko already checked that path is a folder, otherwise I would
         # have gotten an exception. Now, I want to check that I have read
         # permissions in this folder (nothing is said on write permissions,
