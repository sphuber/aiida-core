from aiida.restapi.common.utils import parse_query_string,\
    parse_path, paginate, validate_request, build_response, build_headers
from urllib import unquote

from flask import request
from flask_restful import Resource

from aiida.backends.utils import load_dbenv, is_dbenv_loaded
if not is_dbenv_loaded():
    load_dbenv()

## TODO add the caching support. I cache total count, results, and possibly
# set_query
class BaseResource(Resource):
    ## Each derived class will instantiate a different type of translator.
    # This is the only difference in the classes.
    def __init__(self):
        self.trans = None

    def get(self, **kwargs):
        """
        Get method for the Computer resource
        :return:
        """

        ## Decode url parts
        path = unquote(request.path)
        query_string = unquote(request.query_string)
        url = unquote(request.url)
        url_root = unquote(request.url_root)

        ## Parse request
        (resource_type, page, pk, query_type) = parse_path(path)

        ## schema request (static)
        if query_type == "schema":
            headers = build_headers(url=request.url, total_count=0)
            results = self.trans.get_schema()
        else:
            (limit, offset, perpage, orderby, filters, alist, nalist, elist,
             nelist) = parse_query_string(query_string)

            ## Validate request
            validate_request(limit=limit, offset=offset, perpage=perpage, page=page)

            ## Set the query, and initialize qb object
            self.trans.set_query(filters=filters, orders=orderby, pk=pk)

            ## Count results
            total_count = self.trans.get_total_count()

            ## Pagination (if required)
            if page is not None:
                (limit, offset, rel_pages) = paginate(page, perpage, total_count)
                self.trans.set_limit_offset(limit=limit, offset=offset)
                headers = build_headers(rel_pages=rel_pages, url=request.url,
                                        total_count=total_count)
            else:
                self.trans.set_limit_offset(limit=limit, offset=offset)
                headers = build_headers(url=request.url, total_count=total_count)

            ## Retrieve results
            results = self.trans.get_results()

        ## Build response
        data = dict(method=request.method,
                    url=url,
                    url_root=url_root,
                    path=request.path,
                    pk=pk,
                    query_string=request.query_string,
                    resource_type=resource_type,
                    data=results)
        return build_response(status=200, headers=headers, data=data)


class Node(Resource):
    ##Differs from BaseResource in trans.set_query() mostly because it takes
    # query_type as an input
    def __init__(self):
        from aiida.restapi.translator.node import NodeTranslator
        self.trans = NodeTranslator()
        from aiida.orm import Node
        self.tclass = Node

    def get(self, **kwargs):
        """
        Get method for the Calculation resource
        :return:
        """

        ## Decode url parts
        path = unquote(request.path)
        query_string = unquote(request.query_string)
        url = unquote(request.url)
        url_root = unquote(request.url_root)

        ## Parse request
        (resource_type, page, pk, query_type) = parse_path(path)

        ## schema request (static)
        if query_type == "schema":
            headers = build_headers(url=request.url, total_count=0)
            results = self.trans.get_schema()
        elif query_type == "statistics":
<<<<<<< HEAD
            headers = build_headers(url=request.url, total_count=0)
            results = self.trans.get_statistics(self.tclass)
=======
            (limit, offset, perpage, orderby, filters, alist, nalist, elist,
                  nelist) = parse_query_string(query_string)
            headers = build_headers(url=request.url, total_count=0)
            usr = filters["user"]["=="]
            results = self.trans.get_statistics(self.tclass, usr)
>>>>>>> 64b967e5
        else:
            (limit, offset, perpage, orderby, filters, alist, nalist, elist,
             nelist) = parse_query_string(query_string)

            ## Validate request
            validate_request(limit=limit, offset=offset, perpage=perpage, page=page)

            ## Instantiate a translator and initialize it
            self.trans.set_query(filters=filters, orders=orderby,
                              query_type=query_type, pk=pk, alist=alist,
                                 nalist=nalist, elist=elist, nelist=nelist)

            ## Count results
            total_count = self.trans.get_total_count()

            ## Pagination (if required)
            if page is not None:
                (limit, offset, rel_pages) = paginate(page, perpage, total_count)
                self.trans.set_limit_offset(limit=limit, offset=offset)
                headers = build_headers(rel_pages=rel_pages, url=request.url,
                                        total_count=total_count)
            else:
                self.trans.set_limit_offset(limit=limit, offset=offset)
                headers = build_headers(url=request.url, total_count=total_count)

            ## Retrieve results
            results = self.trans.get_results()

        ## Build response
        data = dict(method=request.method,
                    url=url,
                    url_root=url_root,
                    path=path,
                    pk=pk,
                    query_string=query_string,
                    resource_type=resource_type,
                    data=results)
        return build_response(status=200, headers=headers, data=data)

class Computer(BaseResource):
    def __init__(self):
        ## Instantiate the correspondent translator
        from aiida.restapi.translator.computer import ComputerTranslator
        self.trans = ComputerTranslator()

class Group(BaseResource):
    def __init__(self):
        from aiida.restapi.translator.group import GroupTranslator
        self.trans = GroupTranslator()

class User(BaseResource):
    def __init__(self):
        from aiida.restapi.translator.user import UserTranslator
        self.trans = UserTranslator()

class Calculation(Node):
    def __init__(self):
        from aiida.restapi.translator.calculation import CalculationTranslator
        self.trans = CalculationTranslator()
        from aiida.orm import Calculation
        self.tclass = Calculation

class Code(Node):
    def __init__(self):
        from aiida.restapi.translator.code import CodeTranslator
        self.trans = CodeTranslator()
        from aiida.orm import Code
        self.tclass = Code

class Data(Node):
    def __init__(self):
        from aiida.restapi.translator.data import DataTranslator
        self.trans = DataTranslator()
        from aiida.orm import Data
        self.tclass = Data<|MERGE_RESOLUTION|>--- conflicted
+++ resolved
@@ -103,16 +103,11 @@
             headers = build_headers(url=request.url, total_count=0)
             results = self.trans.get_schema()
         elif query_type == "statistics":
-<<<<<<< HEAD
-            headers = build_headers(url=request.url, total_count=0)
-            results = self.trans.get_statistics(self.tclass)
-=======
             (limit, offset, perpage, orderby, filters, alist, nalist, elist,
                   nelist) = parse_query_string(query_string)
             headers = build_headers(url=request.url, total_count=0)
             usr = filters["user"]["=="]
             results = self.trans.get_statistics(self.tclass, usr)
->>>>>>> 64b967e5
         else:
             (limit, offset, perpage, orderby, filters, alist, nalist, elist,
              nelist) = parse_query_string(query_string)
