# -*- coding: utf-8 -*-
###########################################################################
# Copyright (c), The AiiDA team. All rights reserved.                     #
# This file is part of the AiiDA code.                                    #
#                                                                         #
# The code is hosted on GitHub at https://github.com/aiidateam/aiida_core #
# For further information on the license, see the LICENSE.txt file        #
# For further information please visit http://www.aiida.net               #
###########################################################################

import inspect
import unittest
<<<<<<< HEAD
import aiida.backends.settings as settings
=======
>>>>>>> 26131f45

from aiida.backends.testbase import AiidaTestCase
import plum.process_monitor
from plum.wait_ons import wait_until
from aiida.orm.calculation.work import WorkCalculation
from aiida.orm.calculation.job.quantumespresso.pw import PwCalculation
from aiida.orm.data.base import Int, Str
import aiida.work.util as util
from aiida.common.links import LinkType
from aiida.workflows.wf_demo import WorkflowDemo
from aiida.work.workchain import WorkChain, \
    ToContext, _Block, _If, _While, if_, while_, return_, assign_, append_
from aiida.work.workchain import ToContext, _WorkChainSpec, Outputs
from aiida.work import workfunction, ProcessState, run, async, submit
from aiida.work.run import legacy_workflow
import aiida.work.globals
from aiida.daemon.workflowmanager import execute_steps

PwProcess = PwCalculation.process()


class Wf(WorkChain):
    # Keep track of which steps were completed by the workflow
    finished_steps = {}

    @classmethod
    def define(cls, spec):
        super(Wf, cls).define(spec)
        spec.input("value")
        spec.input("n")
        spec.dynamic_output()
        spec.outline(
            cls.s1,
            if_(cls.isA)(
                cls.s2
            ).elif_(cls.isB)(
                cls.s3
            ).else_(
                cls.s4
            ),
            cls.s5,
            while_(cls.ltN)(
                cls.s6
            ),
        )

    def __init__(self, inputs=None, pid=None, logger=None):
        super(Wf, self).__init__(inputs, pid, logger)
        # Reset the finished step
        self.finished_steps = {
            k: False for k in
            [self.s1.__name__, self.s2.__name__, self.s3.__name__,
             self.s4.__name__, self.s5.__name__, self.s6.__name__,
             self.isA.__name__, self.isB.__name__, self.ltN.__name__]
        }

    def s1(self):
        self._set_finished(inspect.stack()[0][3])

    def s2(self):
        self._set_finished(inspect.stack()[0][3])

    def s3(self):
        self._set_finished(inspect.stack()[0][3])

    def s4(self):
        self._set_finished(inspect.stack()[0][3])

    def s5(self):
        self._set_finished(inspect.stack()[0][3])

    def s6(self):
        self.ctx.counter = self.ctx.get('counter', 0) + 1
        self._set_finished(inspect.stack()[0][3])

    def isA(self):
        self._set_finished(inspect.stack()[0][3])
        return self.inputs.value.value == 'A'

    def isB(self):
        self._set_finished(inspect.stack()[0][3])
        return self.inputs.value.value == 'B'

    def ltN(self):
        keep_looping = self.ctx.get('counter') < self.inputs.n.value
        if not keep_looping:
            self._set_finished(inspect.stack()[0][3])
        return keep_looping

    def _set_finished(self, function_name):
        self.finished_steps[function_name] = True


class TestContext(AiidaTestCase):
    def test_attributes(self):
        c = WorkChain.Context()
        c.new_attr = 5
        self.assertEqual(c.new_attr, 5)

        del c.new_attr
        with self.assertRaises(AttributeError):
            c.new_attr

    def test_dict(self):
        c = WorkChain.Context()
        c['new_attr'] = 5
        self.assertEqual(c['new_attr'], 5)

        del c['new_attr']
        with self.assertRaises(KeyError):
            c['new_attr']


class TestWorkchain(AiidaTestCase):
    def setUp(self):
        super(TestWorkchain, self).setUp()

        self.procman = aiida.work.globals.get_thread_executor()
        self.assertEquals(len(util.ProcessStack.stack()), 0)
        self.assertEquals(len(plum.process_monitor.MONITOR.get_pids()), 0)
        self.assertEquals(aiida.work.globals.get_event_emitter().num_listening(), 0)

    def tearDown(self):
        super(TestWorkchain, self).tearDown()

        self.procman.abort_all(timeout=10.)
        self.assertEqual(self.procman.get_num_processes(), 0, "Failed to abort all processes")
        self.assertEquals(len(util.ProcessStack.stack()), 0)
        self.assertEquals(len(plum.process_monitor.MONITOR.get_pids()), 0)
        self.assertEquals(aiida.work.globals.get_event_emitter().num_listening(), 0)

    def test_run(self):
        A = Str('A')
        B = Str('B')
        C = Str('C')
        three = Int(3)

        # Try the if(..) part
        Wf.launch(value=A, n=three)
        # Check the steps that should have been run
        for step, finished in Wf.finished_steps.iteritems():
            if step not in ['s3', 's4', 'isB']:
                self.assertTrue(
                    finished, "Step {} was not called by workflow".format(step))

        # Try the elif(..) part
        finished_steps = Wf.launch(value=B, n=three)
        # Check the steps that should have been run
        for step, finished in finished_steps.iteritems():
            if step not in ['isA', 's2', 's4']:
                self.assertTrue(
                    finished, "Step {} was not called by workflow".format(step))

        # Try the else... part
        finished_steps = Wf.launch(value=C, n=three)
        # Check the steps that should have been run
        for step, finished in finished_steps.iteritems():
            if step not in ['isA', 's2', 'isB', 's3']:
                self.assertTrue(
                    finished, "Step {} was not called by workflow".format(step))

    def test_incorrect_outline(self):
        class Wf(WorkChain):
            @classmethod
            def define(cls, spec):
                super(Wf, cls).define(spec)
                # Try defining an invalid outline
                spec.outline(5)

        with self.assertRaises(ValueError):
            Wf.spec()

    # @unittest.skip("Currently trying to find the bug that cases this test to deadlock.")
    def test_context(self):
        A = Str("a")
        B = Str("b")

        @workfunction
        def a():
            return A

        @workfunction
        def b():
            return B

        class Wf(WorkChain):
            @classmethod
            def define(cls, spec):
                super(Wf, cls).define(spec)
                spec.outline(cls.s1, cls.s2, cls.s3)

            def s1(self):
                return ToContext(r1=Outputs(async(a)), r2=Outputs(async(b)))

            def s2(self):
                assert self.ctx.r1['_return'] == A
                assert self.ctx.r2['_return'] == B

                # Try overwriting r1
                return ToContext(r1=Outputs(async(b)))

            def s3(self):
                assert self.ctx.r1['_return'] == B
                assert self.ctx.r2['_return'] == B

        Wf.launch()

    def test_str(self):
        self.assertIsInstance(str(Wf.spec()), basestring)

    def test_malformed_outline(self):
        """
        Test some malformed outlines
        """
        spec = _WorkChainSpec()

        with self.assertRaises(ValueError):
            spec.outline(5)

        with self.assertRaises(ValueError):
            spec.outline(type)

    def test_checkpointing(self):
        A = Str('A')
        B = Str('B')
        C = Str('C')
        three = Int(3)

        # Try the if(..) part
        finished_steps = \
            self._run_with_checkpoints(Wf, inputs={'value': A, 'n': three})
        # Check the steps that should have been run
        for step, finished in finished_steps.iteritems():
            if step not in ['s3', 's4', 'isB']:
                self.assertTrue(
                    finished, "Step {} was not called by workflow".format(step))

        # Try the elif(..) part
        finished_steps = \
            self._run_with_checkpoints(Wf, inputs={'value': B, 'n': three})
        # Check the steps that should have been run
        for step, finished in finished_steps.iteritems():
            if step not in ['isA', 's2', 's4']:
                self.assertTrue(
                    finished, "Step {} was not called by workflow".format(step))

        # Try the else... part
        finished_steps = \
            self._run_with_checkpoints(Wf, inputs={'value': C, 'n': three})
        # Check the steps that should have been run
        for step, finished in finished_steps.iteritems():
            if step not in ['isA', 's2', 'isB', 's3']:
                self.assertTrue(
                    finished, "Step {} was not called by workflow".format(step))

    def test_return(self):
        class WcWithReturn(WorkChain):
            @classmethod
            def define(cls, spec):
                super(WcWithReturn, cls).define(spec)
                spec.outline(
                    cls.s1,
                    if_(cls.isA)(
                        return_
                    ),
                    cls.after
                )

            def s1(self):
                pass

            def isA(self):
                return True

            def after(self):
                raise RuntimeError("Shouldn't get here")

        WcWithReturn.launch()

<<<<<<< HEAD
    @unittest.skipIf(settings.BACKEND == u'sqlalchemy', "SQLA async functionality is in development")
=======
    def test_tocontext_submit_workchain_no_daemon(self):
        class MainWorkChain(WorkChain):
            @classmethod
            def define(cls, spec):
                super(MainWorkChain, cls).define(spec)
                spec.outline(cls.run, cls.check)
                spec.dynamic_output()

            def run(self):
                return ToContext(subwc=submit(SubWorkChain))

            def check(self):
                assert self.ctx.subwc.out.value == Int(5)

        class SubWorkChain(WorkChain):
            @classmethod
            def define(cls, spec):
                super(SubWorkChain, cls).define(spec)
                spec.outline(cls.run)

            def run(self):
                self.out("value", Int(5))

        p = MainWorkChain.new()
        future = self.procman.play(p)
        self.assertTrue(wait_until(p, ProcessState.WAITING, timeout=4.))
        self.assertTrue(future.abort(timeout=3600.), "Failed to abort process")

>>>>>>> 26131f45
    def test_tocontext_async_workchain(self):
        class MainWorkChain(WorkChain):
            @classmethod
            def define(cls, spec):
                super(MainWorkChain, cls).define(spec)
                spec.outline(cls.step1, cls.check)
                spec.dynamic_output()

            def step1(self):
                return ToContext(subwc=async(SubWorkChain))

            def check(self):
                assert self.ctx.subwc.out.value == Int(5)

        class SubWorkChain(WorkChain):
            @classmethod
            def define(cls, spec):
                super(SubWorkChain, cls).define(spec)
                spec.outline(cls.step1)

            def step1(self):
                self.out("value", Int(5))

        run(MainWorkChain)

    def test_report_dbloghandler(self):
        """
        Test whether the WorkChain, through its Process, has a logger
        set for which the DbLogHandler has been attached. Because if this
        is not the case, the 'report' method will not actually hit the
        DbLogHandler and the message will not be stored in the database
        """

        class TestWorkChain(WorkChain):
            @classmethod
            def define(cls, spec):
                super(TestWorkChain, cls).define(spec)
                spec.outline(cls.run, cls.check)
                spec.dynamic_output()

            def run(self):
                from aiida.orm.backend import construct
                self._backend = construct()
                self._backend.log.delete_many({})
                self.report("Testing the report function")
                return

            def check(self):
                logs = self._backend.log.find()
                assert len(logs) == 1

        run(TestWorkChain)

    def test_to_context(self):
        val = Int(5)

        @workfunction
        def wf():
            return val

        class Workchain(WorkChain):
            @classmethod
            def define(cls, spec):
                super(Workchain, cls).define(spec)
                spec.outline(cls.run, cls.result)

            def run(self):
                self.to_context(result_a=Outputs(async(wf)))
                return ToContext(result_b=Outputs(async(wf)))

            def result(self):
                assert self.ctx.result_a['_return'] == val
                assert self.ctx.result_b['_return'] == val
                return

        run(Workchain)

    def _run_with_checkpoints(self, wf_class, inputs=None):
        wf = wf_class.new(inputs)
        wf.play()

        return wf_class.finished_steps


# class TestWorkchainWithOldWorkflows(AiidaTestCase):
#     def test_call_old_wf(self):
#         wf = WorkflowDemo()
#         wf.start()
#         while wf.is_running():
#             execute_steps()
#
#         class _TestWf(WorkChain):
#             @classmethod
#             def define(cls, spec):
#                 super(_TestWf, cls).define(spec)
#                 spec.outline(cls.start, cls.check)
#
#             def start(self):
#                 return ToContext(wf=legacy_workflow(wf.pk))
#
#             def check(self):
#                 assert self.ctx.wf is not None
#
#         _TestWf.run()
#
#     def test_old_wf_results(self):
#         wf = WorkflowDemo()
#         wf.start()
#         while wf.is_running():
#             execute_steps()
#
#         class _TestWf(WorkChain):
#             @classmethod
#             def define(cls, spec):
#                 super(_TestWf, cls).define(spec)
#                 spec.outline(cls.start, cls.check)
#
#             def start(self):
#                 return ToContext(res=Outputs(legacy_workflow(wf.pk)))
#
#             def check(self):
#                 assert set(self.ctx.res) == set(wf.get_results())
#
#         _TestWf.run()


class TestHelpers(AiidaTestCase):
    """
    Test the helper functions/classes used by workchains
    """

    def test_get_proc_outputs(self):
        c = WorkCalculation()
        a = Int(5)
        b = Int(10)
        a.add_link_from(c, u'a', link_type=LinkType.CREATE)
        b.add_link_from(c, u'b', link_type=LinkType.CREATE)
        c.store()
        for n in [a, b, c]:
            n.store()

        from aiida.work.interstep import _get_proc_outputs_from_registry
        outputs = _get_proc_outputs_from_registry(c.pk)
        self.assertListEqual(outputs.keys(), [u'a', u'b'])
        self.assertEquals(outputs['a'], a)
        self.assertEquals(outputs['b'], b)<|MERGE_RESOLUTION|>--- conflicted
+++ resolved
@@ -10,10 +10,6 @@
 
 import inspect
 import unittest
-<<<<<<< HEAD
-import aiida.backends.settings as settings
-=======
->>>>>>> 26131f45
 
 from aiida.backends.testbase import AiidaTestCase
 import plum.process_monitor
@@ -152,7 +148,7 @@
         three = Int(3)
 
         # Try the if(..) part
-        Wf.launch(value=A, n=three)
+        Wf.run(value=A, n=three)
         # Check the steps that should have been run
         for step, finished in Wf.finished_steps.iteritems():
             if step not in ['s3', 's4', 'isB']:
@@ -160,7 +156,7 @@
                     finished, "Step {} was not called by workflow".format(step))
 
         # Try the elif(..) part
-        finished_steps = Wf.launch(value=B, n=three)
+        finished_steps = Wf.run(value=B, n=three)
         # Check the steps that should have been run
         for step, finished in finished_steps.iteritems():
             if step not in ['isA', 's2', 's4']:
@@ -168,7 +164,7 @@
                     finished, "Step {} was not called by workflow".format(step))
 
         # Try the else... part
-        finished_steps = Wf.launch(value=C, n=three)
+        finished_steps = Wf.run(value=C, n=three)
         # Check the steps that should have been run
         for step, finished in finished_steps.iteritems():
             if step not in ['isA', 's2', 'isB', 's3']:
@@ -219,7 +215,7 @@
                 assert self.ctx.r1['_return'] == B
                 assert self.ctx.r2['_return'] == B
 
-        Wf.launch()
+        Wf.run()
 
     def test_str(self):
         self.assertIsInstance(str(Wf.spec()), basestring)
@@ -291,11 +287,8 @@
             def after(self):
                 raise RuntimeError("Shouldn't get here")
 
-        WcWithReturn.launch()
-
-<<<<<<< HEAD
-    @unittest.skipIf(settings.BACKEND == u'sqlalchemy', "SQLA async functionality is in development")
-=======
+        WcWithReturn.run()
+
     def test_tocontext_submit_workchain_no_daemon(self):
         class MainWorkChain(WorkChain):
             @classmethod
@@ -324,16 +317,15 @@
         self.assertTrue(wait_until(p, ProcessState.WAITING, timeout=4.))
         self.assertTrue(future.abort(timeout=3600.), "Failed to abort process")
 
->>>>>>> 26131f45
     def test_tocontext_async_workchain(self):
         class MainWorkChain(WorkChain):
             @classmethod
             def define(cls, spec):
                 super(MainWorkChain, cls).define(spec)
-                spec.outline(cls.step1, cls.check)
+                spec.outline(cls.run, cls.check)
                 spec.dynamic_output()
 
-            def step1(self):
+            def run(self):
                 return ToContext(subwc=async(SubWorkChain))
 
             def check(self):
@@ -343,9 +335,9 @@
             @classmethod
             def define(cls, spec):
                 super(SubWorkChain, cls).define(spec)
-                spec.outline(cls.step1)
-
-            def step1(self):
+                spec.outline(cls.run)
+
+            def run(self):
                 self.out("value", Int(5))
 
         run(MainWorkChain)
