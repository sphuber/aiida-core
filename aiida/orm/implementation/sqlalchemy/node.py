--- conflicted
+++ resolved
@@ -440,21 +440,12 @@
         comments = self._get_dbcomments(pk)
 
         return [{
-<<<<<<< HEAD
-                    "id": c.id,
-                    "user__email": c.user.email,
-                    "ctime": c.ctime,
-                    "mtime": c.mtime,
-                    "content": c.content
-                } for c in comments]
-=======
             "pk": c.id,
             "user__email": c.user.email,
             "ctime": c.ctime,
             "mtime": c.mtime,
             "content": c.content
         } for c in comments ]
->>>>>>> b0f7063c
 
     def _get_dbcomments(self, pk=None, with_user=False):
         comments = DbComment.query.filter_by(dbnode=self._dbnode)
