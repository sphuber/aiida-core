# -*- coding: utf-8 -*-
###########################################################################
# Copyright (c), The AiiDA team. All rights reserved.                     #
# This file is part of the AiiDA code.                                    #
#                                                                         #
# The code is hosted on GitHub at https://github.com/aiidateam/aiida_core #
# For further information on the license, see the LICENSE.txt file        #
# For further information please visit http://www.aiida.net               #
###########################################################################
from abc import ABCMeta, abstractmethod, abstractproperty

import os
import types
import logging
import importlib
import collections
try:
    import pathlib
except ImportError:
    import pathlib2 as pathlib

from aiida.common.exceptions import (InternalError, ModificationNotAllowed,
                                     UniquenessError, ValidationError)
from aiida.common.folders import SandboxFolder
from aiida.common.utils import abstractclassmethod
from aiida.common.utils import combomethod

from aiida.common.links import LinkType
from aiida.common.lang import override
from aiida.common.old_pluginloader import get_query_type_string
from aiida.backends.utils import validate_attribute_key

_NO_DEFAULT = tuple()


def clean_value(value):
    """
    Get value from input and (recursively) replace, if needed, all occurrences
    of BaseType AiiDA data nodes with their value, and List with a standard list.

    It also makes a deep copy of everything.

    Note however that there is no logic to avoid infinite loops when the
    user passes some perverse recursive dictionary or list.
    In any case, however, this would not be storable by AiiDA...

    :param value: A value to be set as an attribute or an extra
    :return: a "cleaned" value, potentially identical to value, but with
        values replaced where needed.
    """
    # Must be imported in here to avoid recursive imports
    from aiida.orm.data import base as basedatatypes

    if isinstance(value, basedatatypes.BaseType):
        return value.value
    elif isinstance(value, dict):
        # Check dictionary before iterables
        return {k: clean_value(v) for k, v in value.iteritems()}
    elif (isinstance(value, collections.Iterable) and
          not isinstance(value, types.StringTypes)):
        # list, tuple, ... but not a string
        # This should also properly take care of dealing with the
        # basedatatypes.List object
        return [clean_value(v) for v in value]

    # If I don't know what to do I just return the value
    # itself - it's not super robust, but relies on duck typing
    # (e.g. if there is something that behaves like an integer
    # but is not an integer, I still accept it)
    return value


# pylint: disable=protected-access
class AbstractNode(object):
    """
    Base class to map a node in the DB + its permanent repository counterpart.

    Stores attributes starting with an underscore.

    Caches files and attributes before the first save, and saves everything
    only on store(). After the call to store(), in general attributes cannot
    be changed, except for those listed in the self._updatable_attributes
    tuple (empty for this class, can be extended in a subclass).

    Only after storing (or upon loading from uuid) extras can be modified
    and in this case they are directly set on the db.

    In the plugin, also set the _plugin_type_string, to be set in the DB in
    the 'type' field.
    """

    # pylint: disable=invalid-name,protected-access
    class __metaclass__(ABCMeta):
        """
        Some python black magic to set correctly the logger also in subclasses.
        """

        def __new__(cls, name, bases, attrs):

            newcls = ABCMeta.__new__(cls, name, bases, attrs)
            newcls._logger = logging.getLogger('{:s}.{:s}'.format(
                attrs['__module__'], name))

            # Note: the reverse logic (from type_string to name that can
            # be passed to the plugin loader) is implemented in
            # aiida.common.old_pluginloader.
            prefix = "aiida.orm."
            if attrs['__module__'].startswith(prefix):
                # Strip aiida.orm.
                # Append a dot at the end, always
                newcls._plugin_type_string = "{}.{}.".format(
                    attrs['__module__'][len(prefix):], name)

                # Make sure the pugin implementation match the import name.
                # If you have implementation.django.calculation.job, we remove
                # the first part to only get calculation.job.
                if newcls._plugin_type_string.startswith('implementation.'):
                    newcls._plugin_type_string = \
                        '.'.join(newcls._plugin_type_string.split('.')[2:])
                if newcls._plugin_type_string == 'node.Node.':
                    newcls._plugin_type_string = ''
                newcls._query_type_string = get_query_type_string(
                    newcls._plugin_type_string)
            # Experimental: type string for external plugins
            else:
                from aiida.common.pluginloader import entry_point_tpstr_from
                classname = '.'.join([attrs['__module__'], name])
                if entry_point_tpstr_from(classname):
                    newcls._plugin_type_string = entry_point_tpstr_from(
                        classname)
                    newcls._query_type_string = get_query_type_string(
                        newcls._plugin_type_string)
            return newcls

    # This will be set by the metaclass call
    _logger = None

    # Name to be used for the Repository section
    _section_name = 'node'

    # The name of the subfolder in which to put the files/directories
    # added with add_path
    _path_subfolder_name = 'path'

    # A list of tuples, saying which attributes cannot be set at the same time
    # See documentation in the set() method.
    _set_incompatibilities = []

    # A list of attribute names that will be ignored when creating the hash.
    _hash_ignored_attributes = []

    def get_desc(self):
        """
        Returns a string with infos retrieved from a node's
        properties.
        This method is actually overwritten by the inheriting classes

        :return: a description string
        """
        return ""

    @staticmethod
    def get_db_columns():
        """
        This method returns a list with the column names and types of the table
        corresponding to this class.
        :return: a list with the names of the columns
        """
        pass

    @property
    def logger(self):
        """
        Get the logger of the Node object.

        :return: Logger object
        """
        return self._logger

    @abstractclassmethod
    def get_subclass_from_uuid(cls, uuid):
        """
        Get a node object from the uuid, with the proper subclass of Node.
        (if Node(uuid=...) is called, only the Node class is loaded).

        :param uuid: a string with the uuid of the object to be loaded.
        :return: the object of the proper subclass.
        :raise: NotExistent: if there is no entry of the desired
                             object kind with the given uuid.
        """
        pass

    @abstractclassmethod
    def get_subclass_from_pk(cls, pk):
        """
        Get a node object from the pk, with the proper subclass of Node.
        (integer primary key used in this database),
        but loading the proper subclass where appropriate.

        :param pk: a string with the pk of the object to be loaded.
        :return: the object of the proper subclass.
        :raise: NotExistent: if there is no entry of the desired
                             object kind with the given pk.
        """
        pass

    @property
    def ctime(self):
        """
        Return the creation time of the node.
        """
        return self.dbnode.ctime

    @property
    def mtime(self):
        """
        Return the modification time of the node.
        """
        return self.dbnode.mtime

    def __int__(self):
        if self._to_be_stored:
            return None

        return self.id

    @abstractmethod
    def __init__(self, **kwargs):
        """
        Initialize the object Node.

        :param uuid: if present, the Node with given uuid is
          loaded from the database.
          (It is not possible to assign a uuid to a new Node.)
        """
        self._to_be_stored = True
        # Empty cache of input links in any case
        self._attrs_cache = {}
        self._inputlinks_cache = {}

        self._temp_folder = None
        self._repo_folder = None

    @property
    def is_stored(self):
        """
        Return True if the node is stored, False otherwise.
        """
        return not self._to_be_stored

    def __repr__(self):
        return '<{}: {}>'.format(self.__class__.__name__, str(self))

    def __str__(self):
        if not self.is_stored:
            return "uuid: {} (unstored)".format(self.uuid)

        return "uuid: {} (pk: {})".format(self.uuid, self.pk)

    def _init_internal_params(self):
        """
        Set here the default values for this class; this method
        is automatically called by the init.

        :note: if you inherit this function, ALWAYS remember to
          call super()._init_internal_params() as the first thing
          in your inherited function.
        """
        pass

    @property
    def _set_defaults(self):
        """
        Default values to set in the __init__, if no value is explicitly provided
        for the given key.
        It is a dictionary, with k=v; if the key k is not provided to the __init__,
        and a value is present here, this is set.
        """
        return {}

    @abstractclassmethod
    def query(cls, *args, **kwargs):
        """
        Map to the aiidaobjects manager of the DbNode, that returns
        Node objects (or their subclasses) instead of DbNode entities.

        # TODO: VERY IMPORTANT: the recognition of a subclass from the type
        #       does not work if the modules defining the subclasses are not
        #       put in subfolders.
        #       In the future, fix it either to make a cache and to store the
        #       full dependency tree, or save also the path.
        """
        pass

    def _set_with_defaults(self, **kwargs):
        """
        Calls the set() method, but also adds the class-defined default
        values (defined in the self._set_defaults attribute),
        if they are not provided by the user.

        :note: for the default values, also allow to define 'hidden' methods,
            meaning that if a default value has a key "_state", it will not call
            the function "set__state" but rather "_set_state".
            This is not allowed, instead, for the standard set() method.
        """
        self._set_internal(arguments=self._set_defaults, allow_hidden=True)

        # Pass everything to 'set'
        self.set(**kwargs)

    def set(self, **kwargs):
        """
        For each k=v pair passed as kwargs, call the corresponding
        set_k(v) method (e.g., calling self.set(property=5, mass=2) will
        call self.set_property(5) and self.set_mass(2).
        Useful especially in the __init__.

        :note: it uses the _set_incompatibilities list of the class to check
            that we are not setting methods that cannot be set at the same time.
            _set_incompatibilities must be a list of tuples, and each tuple
            specifies the elements that cannot be set at the same time.
            For instance, if _set_incompatibilities = [('property', 'mass')],
            then the call self.set(property=5, mass=2) will raise a ValueError.
            If a tuple has more than two values, it raises ValueError if *all*
            keys are provided at the same time, but it does not give any error
            if at least one of the keys is not present.

        :note: If one element of _set_incompatibilities is a tuple with only
            one element, this element will not be settable using this function
            (and in particular,

        :raise ValueError: if the corresponding set_k method does not exist
            in self, or if the methods cannot be set at the same time.
        """
        self._set_internal(arguments=kwargs, allow_hidden=False)

    def _set_internal(self, arguments, allow_hidden=False):
        """
        Works as self.set(), but takes a dictionary as the 'arguments' variable,
        instead of reading it from the ``kwargs``; moreover, it allows to specify
        allow_hidden to True. In this case, if a a key starts with and
        underscore, as for instance ``_state``, it will not call
        the function ``set__state`` but rather ``_set_state``.
        """
        for incomp in self._set_incompatibilities:
            if all(k in arguments.keys() for k in incomp):
                if len(incomp) == 1:
                    raise ValueError("Cannot set {} directly when creating "
                                     "the node or using the .set() method; "
                                     "use the specific method instead.".format(
                                         incomp[0]))
                else:
                    raise ValueError("Cannot set {} at the same time".format(
                        " and ".join(incomp)))

        for k, v in arguments.iteritems():
            try:
                if allow_hidden and k.startswith("_"):
                    method = getattr(self, '_set_{}'.format(k[1:]))
                else:
                    method = getattr(self, 'set_{}'.format(k))
            except AttributeError:
                raise ValueError("Unable to set '{0}', no set_{0} method "
                                 "found".format(k))
            if not isinstance(method, collections.Callable):
                raise ValueError("Unable to set '{0}', set_{0} is not "
                                 "callable!".format(k))
            method(v)

    @property
    def label(self):
        """
        Get the label of the node.

        :return: a string.
        """
        return self.dbnode.label

    @label.setter
    def label(self, label):
        """
        Set the label of the node.

        :param label: a string
        """
        self._update_db_label_field(label)

    @abstractmethod
    def _update_db_label_field(self, field_value):
        """
        Update the label field acting directly on the DB
        """
        pass

    @property
    def description(self):
        """
        Get the description of the node.

        :return: a string
        """
        return self.dbnode.description

    @description.setter
    def description(self, desc):
        """
        Set the description of the node

        :param desc: a string
        """
        self._update_db_description_field(desc)

    @abstractmethod
    def _update_db_description_field(self, field_value):
        """
        Update the description of this node, acting directly at the DB level
        """
        pass

    def _validate(self):
        """
        Check if the attributes and files retrieved from the DB are valid.
        Raise a ValidationError if something is wrong.

        Must be able to work even before storing: therefore, use the get_attr
        and similar methods that automatically read either from the DB or
        from the internal attribute cache.

        For the base class, this is always valid. Subclasses will
        reimplement this.
        In the subclass, always call the super()._validate() method first!
        """
        return True

    def get_user(self):
        """
        Get the user.

        :return: a Django DbUser model object
        """
        return self.dbnode.user

    def _has_cached_links(self):
        """
        Return True if there is at least one cached (input) link, that is a
        link that is not stored yet in the database. False otherwise.
        """
        return len(self._inputlinks_cache) != 0

    # pylint: disable=protected-access
    def add_link_from(self, src, label=None, link_type=LinkType.UNSPECIFIED):
        """
        Add a link to the current node from the 'src' node.
        Both nodes must be a Node instance (or a subclass of Node)
        :note: In subclasses, change only this. Moreover, remember to call
        the super() method in order to properly use the caching logic!

        :param src: the source object
        :param str label: the name of the label to set the link from src.
                          Default = None.
        :param link_type: The type of link, must be one of the enum values
                          from :class:`~aiida.common.links.LinkType`
        """
        assert src is not None, "You must provide a valid Node to link"

        # Check that the label does not already exist

        # This can happen also if both nodes are stored, e.g. if one first
        # stores the output node and then the input node. Therefore I check
        # it here.
        if label in self._inputlinks_cache:
            raise UniquenessError("Input link with name '{}' already present "
                                  "in the internal cache".format(label))

        # Check if the source allows output links from this node
        # (will raise ValueError if this is not the case)
        src._linking_as_output(self, link_type)

        # If both are stored, write directly on the DB
        if self.is_stored and src.is_stored:
            self._add_dblink_from(src, label, link_type)
        else:  # at least one is not stored: add to the internal cache
            self._add_cachelink_from(src, label, link_type)

    def _add_cachelink_from(self, src, label, link_type):
        """
        Add a link in the cache.
        """
        if label is None:
            raise ModificationNotAllowed(
                "Cannot store a link in the cache if "
                "no explicit label is provided. You can avoid "
                "to provide an input link name only if "
                "both nodes are already stored: in this case, "
                "the link will be directly stored in the DB "
                "and a default name will be provided")

        if label in self._inputlinks_cache:
            raise UniquenessError("Input link with name '{}' already present "
                                  "in the internal cache".format(label))

        self._inputlinks_cache[label] = (src, link_type)

    def _replace_link_from(self, src, label, link_type=LinkType.UNSPECIFIED):
        """
        Replace an input link with the given label, or simply creates it
        if it does not exist.

        :note: In subclasses, change only this. Moreover, remember to call
           the super() method in order to properly use the caching logic!

        :param src: the source object
        :param str label: the name of the label to set the link from src.
        """
        # If both are stored, write directly on the DB
        if self.is_stored and src.is_stored:
            self._replace_dblink_from(src, label, link_type)
            # If the link was in the local cache, remove it
            # (this could happen if I first store the output node, then
            # the input node.
            try:
                del self._inputlinks_cache[label]
            except KeyError:
                pass
        else:  # at least one is not stored: set in the internal cache
            # I insert the link directly in the cache rather than calling
            # _add_cachelink_from because this latter performs an undesired check
            self._inputlinks_cache[label] = (src, link_type)

    def _remove_link_from(self, label):
        """
        Remove from the DB the input link with the given label.

        :note: In subclasses, change only this. Moreover, remember to call
            the super() method in order to properly use the caching logic!

        :note: No error is raised if the link does not exist.

        :param str label: the name of the label to set the link from src.
        :param link_type: The type of link, must be one of the enum values form
          :class:`~aiida.common.links.LinkType`
        """
        # Try to remove from the local cache, no problem if none is present
        try:
            del self._inputlinks_cache[label]
        except KeyError:
            pass

        # If both are stored, remove also from the DB
        if self.is_stored:
            self._remove_dblink_from(label)

    @abstractmethod
    def _replace_dblink_from(self, src, label, link_type):
        """
        Replace an input link with the given label and type, or simply creates
        it if it does not exist.

        :note: this function should not be called directly; it acts directly on
            the database.

        :param str src: the source object.
        :param str label: the label of the link from src to the current Node
        :param link_type: The type of link, must be one of the enum values form
          :class:`~aiida.common.links.LinkType`
        """
        pass

    @abstractmethod
    def _remove_dblink_from(self, label):
        """
        Remove from the DB the input link with the given label.

        :note: this function should not be called directly; it acts directly on
            the database.

        :note: No checks are done to verify that the link actually exists.

        :param str label: the label of the link from src to the current Node
        :param link_type: The type of link, must be one of the enum values form
          :class:`~aiida.common.links.LinkType`
        """
        pass

    @abstractmethod
    def _add_dblink_from(self, src, label=None, link_type=LinkType.UNSPECIFIED):
        """
        Add a link to the current node from the 'src' node.
        Both nodes must be a Node instance (or a subclass of Node)

        :note: this function should not be called directly; it acts directly on
            the database.

        :param src: the source object
        :param str label: the name of the label to set the link from src.
                    Default = None.
        """
        pass

    def _linking_as_output(self, dest, link_type):
        """
        Raise a ValueError if a link from self to dest is not allowed.
        Implement in subclasses.

        :param dest: the destination output Node
        :return: a boolean (True)
        """
        return True

    def get_inputs_dict(self, only_in_db=False, link_type=None):
        """
        Return a dictionary where the key is the label of the input link, and
        the value is the input node.

        :param only_in_db: If true only get stored links, not cached
        :param link_type: Only get inputs of this link type, if None then
                returns all inputs of all link types.
        :return: a dictionary {label:object}
        """
        return dict(
            self.get_inputs(
                also_labels=True, only_in_db=only_in_db, link_type=link_type))

    def get_outputs_dict(self, link_type=None):
        """
        Return a dictionary where the key is the label of the output link, and
        the value is the input node.
        As some Nodes (Datas in particular) can have more than one output with
        the same label, all keys have the name of the link with appended the pk
        of the node in output.
        The key without pk appended corresponds to the oldest node.

        :return: a dictionary {linkname:object}
        """
        if link_type is not None and not isinstance(link_type, LinkType):
            raise TypeError("link_type should be a LinkType object")

        all_outputs = self.get_outputs(also_labels=True, link_type=link_type)

        all_linknames = [i[0] for i in all_outputs]
        linknames_set = list(set(all_linknames))

        # prepare a new output list
        new_outputs = {}
        # first add the defaults
        for irreducible_linkname in linknames_set:
            this_elements = [
                i[1] for i in all_outputs if i[0] == irreducible_linkname
            ]
            # select the oldest element
            last_element = sorted(this_elements, key=lambda x: x.ctime)[0]
            # for this one add the default value
            new_outputs[irreducible_linkname] = last_element

            # now for everyone append the string with the pk
            for i in this_elements:
                new_outputs[irreducible_linkname + "_{}".format(i.pk)] = i

        return new_outputs

    def get_inputs(self,
                   node_type=None,
                   also_labels=False,
                   only_in_db=False,
                   link_type=None):
        """
        Return a list of nodes that enter (directly) in this node

        :param node_type: If specified, should be a class, and it filters only
            elements of that specific type (or a subclass of 'type')
        :param also_labels: If False (default) only return a list of input nodes.
                If True, return a list of tuples, where each tuple has the
                following format: ('label', Node), with 'label' the link label,
                and Node a Node instance or subclass
        :param only_in_db: Return only the inputs that are in the database,
                ignoring those that are in the local cache. Otherwise, return
                all links.
        :param link_type: Only get inputs of this link type, if None then
                returns all inputs of all link types.
        """
        if link_type is not None and not isinstance(link_type, LinkType):
            raise TypeError("link_type should be a LinkType object")

        inputs_list = self._get_db_input_links(link_type=link_type)

        if not only_in_db:
            # Needed for the check
            input_list_keys = [i[0] for i in inputs_list]

            for label, v in self._inputlinks_cache.iteritems():
                src = v[0]
                if label in input_list_keys:
                    raise InternalError(
                        "There exist a link with the same name "
                        "'{}' both in the DB and in the internal "
                        "cache for node pk= {}!".format(label, self.pk))
                inputs_list.append((label, src))

        if node_type is None:
            filtered_list = inputs_list
        else:
            filtered_list = [
                i for i in inputs_list if isinstance(i[1], node_type)
            ]

        if also_labels:
            return list(filtered_list)

        return [i[1] for i in filtered_list]

    @abstractclassmethod
    def _get_db_input_links(self, link_type):
        """
        Return a list of tuples (label, aiida_class) for each input link,
        possibly filtering only by those of a given type.

        :param link_type: if not None, a link type to filter results
        :return:  a list of tuples (label, aiida_class)
        """
        pass

    # pylint: disable=no-else-return
    @override
    def get_outputs(self, type=None, also_labels=False, link_type=None):
        """
        Return a list of nodes that exit (directly) from this node

        :param type: if specified, should be a class, and it filters only
                elements of that specific type (or a subclass of 'type')
        :param also_labels: if False (default) only return a list of input nodes.
                If True, return a list of tuples, where each tuple has the
                following format: ('label', Node), with 'label' the link label,
                and Node a Node instance or subclass
        :param link_type: Only return outputs connected by links of this type.
        """
        outputs_list = self._get_db_output_links(link_type=link_type)

        if type is None:
            if also_labels:
                return list(outputs_list)
            else:
                return [i[1] for i in outputs_list]
        else:
            filtered_list = (i for i in outputs_list if isinstance(i[1], type))
            if also_labels:
                return list(filtered_list)
            else:
                return [i[1] for i in filtered_list]

    @abstractmethod
    def _get_db_output_links(self, link_type):
        """
        Return a list of tuples (label, aiida_class) for each output link,
        possibly filtering only by those of a given type.

        :param link_type: if not None, a link type to filter results
        :return:  a list of tuples (label, aiida_class)
        """
        pass

    def get_computer(self):
        """
        Get the computer associated to the node.

        :return: the Computer object or None.
        """
        from aiida.orm.computer import Computer
        if self.dbnode.dbcomputer is None:
            return None
        else:
            return Computer(dbcomputer=self.dbnode.dbcomputer)

    def set_computer(self, computer):
        """
        Set the computer to be used by the node.

        Note that the computer makes sense only for some nodes: Calculation,
        RemoteData, ...

        :param computer: the computer object
        """
        if self._to_be_stored:
            self._set_db_computer(computer)
        else:
            raise ModificationNotAllowed(
                "Node with uuid={} was already stored".format(self.uuid))

    @abstractmethod
    def _set_db_computer(self, computer):
        """
        Set the computer directly inside the dbnode member, in the DB.

        DO NOT USE DIRECTLY.

        :param computer: the computer object
        """
        pass

    def _set_attr(self, key, value, clean=True):
        """
        Set a new attribute to the Node (in the DbAttribute table).

        :param str key: key name
        :param value: its value
        :param clean: whether to clean values.
            WARNING: when set to False, storing will throw errors
            for any data types not recognized by the db backend
        :raise ModificationNotAllowed: if such attribute cannot be added (e.g.
            because the node was already stored, and the attribute is not listed
            as updatable).

        :raise ValidationError: if the key is not valid (e.g. it contains the
            separator symbol).
        """
        validate_attribute_key(key)

        if self._to_be_stored:
            if clean:
                self._attrs_cache[key] = clean_value(value)
            else:
                self._attrs_cache[key] = value
        else:
            self._set_db_attr(key, clean_value(value))

    def _append_to_attr(self, key, value, clean=True):
        """
        Append value to an attribute of the Node (in the DbAttribute table).

        :param str key: key name of "list-type" attribute
            If attribute doesn't exist, it is created.
        :param value: the value to append to the list
        :param clean: whether to clean the value
            WARNING: when set to False, storing will throw errors
            for any data types not recognized by the db backend
        :raise ValidationError: if the key is not valid (e.g. it contains the
            separator symbol).
        """
        validate_attribute_key(key)

        try:
            values = self.get_attr(key)
        except AttributeError:
            values = []

        try:
            if clean:
                values.append(clean_value(value))
            else:
                values.append(value)
        except AttributeError:
            raise AttributeError(
                "Use _set_attr only on attributes containing lists")

        self._set_attr(key, values, clean=False)

    @abstractmethod
    def _set_db_attr(self, key, value):
        """
        Set the value directly in the DB, without checking if it is stored, or
        using the cache.

        DO NOT USE DIRECTLY.

        :param str key: key name
        :param value: its value
        """
        pass

    def _del_attr(self, key):
        """
        Delete an attribute.

        :param key: attribute to delete.
        :raise AttributeError: if key does not exist.
        :raise ModificationNotAllowed: if the Node was already stored.
        """
        if self._to_be_stored:
            try:
                del self._attrs_cache[key]
            except KeyError:
                raise AttributeError(
                    "DbAttribute {} does not exist".format(key))
        else:
            self._del_db_attr(key)

    @abstractmethod
    def _del_db_attr(self, key):
        """
        Delete an attribute directly from the DB

        DO NOT USE DIRECTLY.

        :param key: The key of the attribute to delete
        """
        pass

    def _del_all_attrs(self):
        """
        Delete all attributes associated to this node.

        :raise ModificationNotAllowed: if the Node was already stored.
        """
        # I have to convert the attrs in a list, because the list will change
        # while deleting elements
        for attr_name in list(self.attrs()):
            self._del_attr(attr_name)

    def get_attr(self, key, default=_NO_DEFAULT):
        """
        Get the attribute.

        :param key: name of the attribute
        :param default: if no attribute key is found, returns default

        :return: attribute value

        :raise AttributeError: If no attribute is found and there is no default
        """
        try:
            if self._to_be_stored:
                try:
                    return self._attrs_cache[key]
                except KeyError:
                    raise AttributeError(
                        "DbAttribute '{}' does not exist".format(key))
            else:
                return self._get_db_attr(key)
        except AttributeError:
            if default is _NO_DEFAULT:
                raise
            return default

    @abstractmethod
    def _get_db_attr(self, key):
        """
        Return the attribute value, directly from the DB.

        DO NOT USE DIRECTLY.

        :param key: the attribute key
        :return: the attribute value
        :raise AttributeError: if the attribute does not exist.
        """
        pass

    def set_extra(self, key, value, exclusive=False):
        """
        Sets an extra of a calculation.
        No .store() to be called. Can be used *only* after saving.

        :param key: key name
        :param value: key value
        :param exclusive: (default=False).
            If exclusive is True, it raises a UniquenessError if an Extra with
            the same name already exists in the DB (useful e.g. to "lock" a
            node and avoid to run multiple times the same computation on it).

        :raise UniquenessError: if extra already exists and exclusive is True.
        """
        validate_attribute_key(key)

        if self._to_be_stored:
            raise ModificationNotAllowed(
                "The extras of a node can be set only after "
                "storing the node")
        self._set_db_extra(key, clean_value(value), exclusive)

    def set_extra_exclusive(self, key, value):
        """
        Set an extra in exclusive mode (stops if the attribute
        is already there).
        Deprecated, use set_extra() with exclusive=False

        :param key: key name
        :param value: key value
        """
        self.set_extra(key, value, exclusive=True)

    @abstractmethod
    def _set_db_extra(self, key, value, exclusive):
        """
        Store extra directly in the DB, without checks.

        DO NOT USE DIRECTLY.

        :param key: key name
        :param value: key value
        :param exclusive: (default=False).
            If exclusive is True, it raises a UniquenessError if an Extra with
            the same name already exists in the DB (useful e.g. to "lock" a
            node and avoid to run multiple times the same computation on it).
        """
        pass

    def set_extras(self, the_dict):
        """
        Immediately sets several extras of a calculation, in the DB!
        No .store() to be called.
        Can be used *only* after saving.

        :param the_dict: a dictionary of key:value to be set as extras
        """

        try:
            for key, value in the_dict.iteritems():
                self.set_extra(key, value)
        except AttributeError:
            raise AttributeError("set_extras takes a dictionary as argument")

    def reset_extras(self, new_extras):
        """
        Deletes existing extras and creates new ones.
        :param new_extras: dictionary with new extras
        :return: nothing, an exceptions is raised in several circumnstances
        """
        if not isinstance(new_extras, dict):
            raise TypeError("The new extras have to be a dictionary")

        if self._to_be_stored:
            raise ModificationNotAllowed(
                "The extras of a node can be set only after "
                "storing the node")

        self._reset_db_extras(clean_value(new_extras))

    @abstractmethod
    def _reset_db_extras(self, new_extras):
        """
        Resets the extras (replacing existing ones) directly in the DB

        DO NOT USE DIRECTLY!

        :param new_extras: dictionary with new extras
        """
        pass

    def get_extra(self, key, *args):
        """
        Get the value of a extras, reading directly from the DB!
        Since extras can be added only after storing the node, this
        function is meaningful to be called only after the .store() method.

        :param key: key name
        :param value: if no attribute key is found, returns value

        :return: the key value

        :raise ValueError: If more than two arguments are passed to get_extra
        """
        if len(args) > 1:
            raise ValueError("After the key name you can pass at most one"
                             "value, that is the default value to be used "
                             "if no extra is found.")

        try:
            if self._to_be_stored:
                raise AttributeError("DbExtra '{}' does not exist yet, the "
                                     "node is not stored".format(key))
            else:
                return self._get_db_extra(key)
        except AttributeError as e:
            try:
                return args[0]
            except IndexError:
                raise e

    @abstractmethod
    def _get_db_extra(self, key):
        """
        Get an extra, directly from the DB.

        DO NOT USE DIRECTLY.

        :param str key: key name
        :return: the key value
        :raise AttributeError: if the key does not exist
        """
        pass

    def get_extras(self):
        """
        Get the value of extras, reading directly from the DB!
        Since extras can be added only after storing the node, this
        function is meaningful to be called only after the .store() method.

        :return: the dictionary of extras ({} if no extras)
        """
        return dict(self.iterextras())

    def del_extra(self, key):
        """
        Delete a extra, acting directly on the DB!
        The action is immediately performed on the DB.
        Since extras can be added only after storing the node, this
        function is meaningful to be called only after the .store() method.

        :param str key: key name
        :raise: AttributeError: if key starts with underscore
        :raise: ModificationNotAllowed: if the node is not stored yet
        """
        if self._to_be_stored:
            raise ModificationNotAllowed(
                "The extras of a node can be set and deleted "
                "only after storing the node")
        self._del_db_extra(key)

    @abstractmethod
    def _del_db_extra(self, key):
        """
        Delete an extra, directly on the DB.

        DO NOT USE DIRECTLY.

        :param str key: key name
        """
        pass

    # pylint: disable=unused-variable
    def extras(self):
        """
        Get the keys of the extras.

        :return: a list of strings
        """
        for k, v in self.iterextras():
            yield k

    # pylint: disable=unreachable
    def iterextras(self):
        """
        Iterator over the extras, returning tuples (key, value)

        :todo: verify that I am not creating a list internally
        """
        if self._to_be_stored:
            # If it is not stored yet, there are no extras that can be
            # added (in particular, we do not even have an ID to use!)
            # Return without value, meaning that this is an empty generator
            return
<<<<<<< HEAD
            yield # Needed after return to convert it to a generator
        for extra in self._db_iterextras():
            # Don't return if key == hash
            if extra[0] == 'hash':
                continue
            yield extra
=======
            yield  # Needed after return to convert it to a generator
        for _ in self._db_iterextras():
            yield _
>>>>>>> 17484b59

    def iterattrs(self):
        """
        Iterator over the attributes, returning tuples (key, value)
        """
        # TODO: check what happens if someone stores the object while
        #        the iterator is being used!
        if self._to_be_stored:
            for k, v in self._attrs_cache.iteritems():
                yield (k, v)
        else:
            for k, v in self._db_iterattrs():
                yield k, v

    def attrs(self):
        """
        Returns the keys of the attributes as a generator.

        :return: a generator of a strings
        """
        # Note: this calls a different function _db_attrs
        # because often it's faster not to retrieve the values from the DB
        if self._to_be_stored:
            for k in self._attrs_cache.iterkeys():
                yield k
        else:
            for k in self._db_attrs():
                yield k

    @abstractmethod
    def _db_attrs(self):
        """
        Returns the keys of the attributes as a generator,
        directly from the DB.

        DO NOT USE DIRECTLY.
        """
        pass

    @abstractmethod
    def _db_iterattrs(self):
        """
        Iterator over the attributes (directly in the DB!)

        DO NOT USE DIRECTLY.
        """
        pass

    @abstractmethod
    def _db_iterextras(self):
        """
        Iterator over the extras (directly in the DB!)

        DO NOT USE DIRECTLY.
        """
        pass

    def get_attrs(self):
        """
        Return a dictionary with all attributes of this node.
        """
        return dict(self.iterattrs())

    @abstractmethod
    def add_comment(self, content, user=None):
        """
        Add a new comment.

        :param content: string with comment
        """
        pass

    @abstractmethod
    def get_comments(self, pk=None):
        """
        Return a sorted list of comment values, one for each comment associated
        to the node.

        :param pk: integer or list of integers. If it is specified, returns the
            comment values with desired pks. (pk refers to DbComment.pk)
        :return: the list of comments, sorted by pk; each element of the
            list is a dictionary, containing (pk, email, ctime, mtime, content)
        """
        pass

    @abstractmethod
    def _get_dbcomments(self, pk=None):
        """
        Return a sorted list of DbComment associated with the Node.

        :param pk: integer or list of integers. If it is specified, returns the
            comment values with desired pks. (pk refers to DbComment.pk)
        :return: the list of DbComment, sorted by pk.
        """
        pass

    @abstractmethod
    def _update_comment(self, new_field, comment_pk, user):
        """
        Function called by verdi comment update
        """
        pass

    @abstractmethod
    def _remove_comment(self, comment_pk, user):
        """
        Function called by verdi comment remove
        """
        pass

    @abstractmethod
    def _increment_version_number_db(self):
        """
        This function increments the version number in the DB.
        This should be called every time you need to increment the version
        (e.g. on adding a extra or attribute).

        :note: Do not manually increment the version number, because if
            two different threads are adding/changing an attribute concurrently,
            the version number would be incremented only once.
        """
        pass

    @abstractmethod
    def copy(self):
        """
        Return a copy of the current object to work with, not stored yet.

        This is a completely new entry in the DB, with its own UUID.
        Works both on stored instances and with not-stored ones.

        Copies files and attributes, but not the extras.
        Does not store the Node to allow modification of attributes.

        :return: an object copy
        """
        pass

    @property
    @abstractmethod
    def uuid(self):
        """
        :return: a string with the uuid
        """
        pass

    @property
    def pk(self):
        """
        :return: the principal key (the ID) as an integer, or None if the
           node was not stored yet
        """
        return self.id

    @property
    @abstractmethod
    def id(self):
        """
        :return: the principal key (the ID) as an integer, or None if the
           node was not stored yet
        """
        pass

    @property
    @abstractmethod
    def dbnode(self):
        """
        :return: the corresponding DbNode object.
        """
        # I also update the internal _dbnode variable, if it was saved
        # from aiida.backends.djsite.db.models import DbNode
        #        if not self._to_be_stored:
        #            self._dbnode = DbNode.objects.get(pk=self._dbnode.pk)
        pass

    @property
    def _repository_folder(self):
        """
        Get the permanent repository folder.
        Use preferentially the folder property.

        :return: the permanent RepositoryFolder object
        """
        return self._repo_folder

    @property
    def folder(self):
        """
        Get the folder associated with the node,
        whether it is in the temporary or the permanent repository.

        :return: the RepositoryFolder object.
        """
        if not self.is_stored:
            return self._get_temp_folder()
        else:
            return self._repository_folder

    @property
    def _get_folder_pathsubfolder(self):
        """
        Get the subfolder in the repository.

        :return: a Folder object.
        """
        return self.folder.get_subfolder(
            self._path_subfolder_name, reset_limit=True)

    def get_folder_list(self, subfolder='.'):
        """
        Get the the list of files/directory in the repository of the object.

        :param subfolder: get the list of a subfolder
        :return: a list of strings.
        """
        return self._get_folder_pathsubfolder.get_subfolder(
            subfolder).get_content_list()

    def _get_temp_folder(self):
        """
        Get the folder of the Node in the temporary repository.

        :return: a SandboxFolder object mapping the node in the repository.
        """
        # I create the temp folder only at is first usage
        if self._temp_folder is None:
            self._temp_folder = SandboxFolder()  # This is also created
            # Create the 'path' subfolder in the Sandbox
            self._get_folder_pathsubfolder.create()
        return self._temp_folder

    def remove_path(self, path):
        """
        Remove a file or directory from the repository directory.
        Can be called only before storing.

        :param str path: relative path to file/directory.
        """
        if self.is_stored:
            raise ModificationNotAllowed(
                "Cannot delete a path after storing the node")

        if os.path.isabs(path):
            raise ValueError("The destination path in remove_path "
                             "must be a relative path")
        self._get_folder_pathsubfolder.remove_path(path)

    def add_path(self, src_abs, dst_path):
        """
        Copy a file or folder from a local file inside the repository directory.
        If there is a subpath, folders will be created.

        Copy to a cache directory if the entry has not been saved yet.

        :param str src_abs: the absolute path of the file to copy.
        :param str dst_filename: the (relative) path on which to copy.

        :todo: in the future, add an add_attachment() that has the same
            meaning of a extras file. Decide also how to store. If in two
            separate subfolders, remember to reset the limit.
        """
        if self.is_stored:
            raise ModificationNotAllowed(
                "Cannot insert a path after storing the node")

        if not os.path.isabs(src_abs):
            raise ValueError("The source path in add_path must be absolute")
        if os.path.isabs(dst_path):
            raise ValueError("The destination path in add_path must be a"
                             "filename without any subfolder")
        self._get_folder_pathsubfolder.insert_path(src_abs, dst_path)

    def get_abs_path(self, path=None, section=None):
        """
        Get the absolute path to the folder associated with the
        Node in the AiiDA repository.

        :param str path: the name of the subfolder inside the section. If None
                         returns the abspath of the folder. Default = None.
        :param section: the name of the subfolder ('path' by default).
        :return: a string with the absolute path

        For the moment works only for one kind of files, 'path' (internal files)
        """
        if path is None:
            return self.folder.abspath
        if section is None:
            section = self._path_subfolder_name
        # TODO: For the moment works only for one kind of files,
        #      'path' (internal files)
        if os.path.isabs(path):
            raise ValueError("The path in get_abs_path must be relative")
        return self.folder.get_subfolder(
            section, reset_limit=True).get_abs_path(
                path, check_existence=True)

<<<<<<< HEAD
    @abstractmethod
    def store_all(self, with_transaction=True, use_cache=False):
=======
    def store_all(self, with_transaction=True):
>>>>>>> 17484b59
        """
        Store the node, together with all input links, if cached, and also the
        linked nodes, if they were not stored yet.

        :parameter with_transaction: if False, no transaction is used. This
          is meant to be used ONLY if the outer calling function has already
          a transaction open!
        """

        if not self._to_be_stored:
            raise ModificationNotAllowed(
                "Node with pk= {} was already stored".format(self.id))

        # For each parent, check that all its inputs are stored
        for link in self._inputlinks_cache:
            try:
                parent_node = self._inputlinks_cache[link][0]
                parent_node._check_are_parents_stored()
            except ModificationNotAllowed:
                raise ModificationNotAllowed(
                    "Parent node (UUID={}) has "
                    "unstored parents, cannot proceed (only direct parents "
                    "can be unstored and will be stored by store_all, not "
                    "grandparents or other ancestors".format(parent_node.uuid))
        return self._db_store_all(with_transaction)

    @abstractmethod
    def _db_store_all(self, with_transaction=True):
        """
        Store the node, together with all input links, if cached, and also the
        linked nodes, if they were not stored yet.

        :parameter with_transaction: if False, no transaction is used. This
          is meant to be used ONLY if the outer calling function has already
          a transaction open!
        """
        pass

    def _store_input_nodes(self):
        """
        Find all input nodes, and store them, checking that they do not
        have unstored inputs in turn.

        :note: this function stores all nodes without transactions; always
          call it from within a transaction!
        """
        if not self._to_be_stored:
            raise ModificationNotAllowed(
                "_store_input_nodes can be called only if the node is "
                "unstored (node {} is stored, instead)".format(self.pk))

        for label in self._inputlinks_cache:
            parent = self._inputlinks_cache[label][0]
            if not parent.is_stored:
                parent.store(with_transaction=False)

    def _check_are_parents_stored(self):
        """
        Check if all parents are already stored, otherwise raise.

        :raise ModificationNotAllowed: if one of the input nodes in not already
          stored.
        """
        # Preliminary check to verify that inputs are stored already
        for label in self._inputlinks_cache:
            if not self._inputlinks_cache[label][0].is_stored:
                raise ModificationNotAllowed(
                    "Cannot store the input link '{}' because the "
                    "source node is not stored. Either store it first, "
                    "or call _store_input_links with the store_parents "
                    "parameter set to True".format(label))

    @abstractmethod
    def _store_cached_input_links(self, with_transaction=True):
        """
        Store all input links that are in the local cache, transferring them
        to the DB.

        :note: This can be called only if all parents are already stored.

        :note: Links are stored only after the input nodes are stored. Moreover,
            link storage is done in a transaction, and if one of the links
            cannot be stored, an exception is raised and *all* links will remain
            in the cache.

        :note: This function can be called only after the node is stored.
           After that, it can be called multiple times, and nothing will be
           executed if no links are still in the cache.

        :parameter with_transaction: if False, no transaction is used. This
          is meant to be used ONLY if the outer calling function has already
          a transaction open!
        """
        pass

<<<<<<< HEAD
    @abstractmethod
    def store(self, with_transaction=True, use_cache=False):
=======
    def store(self, with_transaction=True):
>>>>>>> 17484b59
        """
        Store a new node in the DB, also saving its repository directory
        and attributes.

        After being called attributes cannot be
        changed anymore! Instead, extras can be changed only AFTER calling
        this store() function.

        :note: After successful storage, those links that are in the cache, and
            for which also the parent node is already stored, will be
            automatically stored. The others will remain unstored.

        :parameter with_transaction: if False, no transaction is used. This
          is meant to be used ONLY if the outer calling function has already
          a transaction open!
        """
        # TODO: This needs to be generalized, allowing for flexible methods
        # for storing data and its attributes.

        # As a first thing, I check if the data is valid
        self._validate()

        if self._to_be_stored:

            # Verify that parents are already stored. Raises if this is not
            # the case.
            self._check_are_parents_stored()

            # call implementation-dependent store method
            self._db_store(with_transaction)

            # Set up autogrouping used by verdi run
            from aiida.orm.autogroup import current_autogroup, Autogroup, VERDIAUTOGROUP_TYPE
            from aiida.orm import Group

            if current_autogroup is not None:
                if not isinstance(current_autogroup, Autogroup):
                    raise ValidationError(
                        "current_autogroup is not an AiiDA Autogroup")

                if current_autogroup.is_to_be_grouped(self):
                    group_name = current_autogroup.get_group_name()
                    if group_name is not None:
                        g = Group.get_or_create(
                            name=group_name, type_string=VERDIAUTOGROUP_TYPE)[0]
                        g.add_nodes(self)

        # This is useful because in this way I can do
        # n = Node().store()
        return self

    @abstractmethod
    def _db_store(self, with_transaction=True):
        """
        Store a new node in the DB, also saving its repository directory
        and attributes.

        After being called attributes cannot be
        changed anymore! Instead, extras can be changed only AFTER calling
        this store() function.

        :note: After successful storage, those links that are in the cache, and
            for which also the parent node is already stored, will be
            automatically stored. The others will remain unstored.

        :parameter with_transaction: if False, no transaction is used. This
          is meant to be used ONLY if the outer calling function has already
          a transaction open!
        """
        pass


    def __del__(self):
        """
        Called only upon real object destruction from memory
        I just try to remove junk, whenever possible; do not trust
        too much this function!
        """
        if getattr(self, '_temp_folder', None) is not None:
            self._temp_folder.erase()


    def get_hash(self, ignore_errors=True, **kwargs):
        """
        Making a hash based on my attributes
        """
        from aiida.common.hashing import make_hash
        try:
            return make_hash(self._get_objects_to_hash(), **kwargs)
        except Exception as e:
            if ignore_errors:
                return None
            else:
                raise e

    def _get_objects_to_hash(self):
        return [
            importlib.import_module(
                self.__module__.split('.', 1)[0]
            ).__version__,
            {
                key: val for key, val in self.get_attrs().items()
                if key not in self._hash_ignored_attributes
            },
            self.folder
        ]

    def rehash(self):
        self.set_extra('hash', self.get_hash())

    def get_same_node(self):
        from aiida.orm.querybuilder import QueryBuilder

        hash_ = self.get_hash()
        if hash_:
            qb = QueryBuilder()
            qb.append(self.__class__, filters={'extras.hash': hash_}, project='*', subclassing=False)
            for same_node, in qb.iterall():
                if same_node._is_valid_cache():
                    return same_node
        return None

    def _is_valid_cache(self):
        """
        Subclass hook to exclude certain Nodes (e.g. failed calculations) from being considered in the caching process.
        """
        return True

    @property
    def out(self):
        """
        Traverse the graph of the database.
        Returns a databaseobject, linked to the current node, by means of the linkname.
        Example:
        B = A.out.results: Returns the object B, with link from A to B, with linkname parameters
        """
        return NodeOutputManager(self)

    @property
    def inp(self):
        """
        Traverse the graph of the database.
        Returns a databaseobject, linked to the current node, by means of the linkname.
        Example:
        B = A.inp.parameters: returns the object (B), with link from B to A, with linkname parameters
        C= A.inp: returns an InputManager, an object that is meant to be accessed as the previous example
        """
        return NodeInputManager(self)


    @property
    def has_children(self):
        """
        Property to understand if children are attached to the node
        :return: a boolean
        """
        from aiida.orm.querybuilder import QueryBuilder
        from aiida.orm import Node
        first_desc = QueryBuilder().append(
            Node, filters={'id':self.pk}, tag='self').append(
            Node, descendant_of='self', project='id').first()
        return bool(first_desc)


    @property
    def has_parents(self):
        """
        Property to understand if parents are attached to the node
        :return: a boolean
        """
        from aiida.orm.querybuilder import QueryBuilder
        from aiida.orm import Node
        first_ancestor = QueryBuilder().append(
            Node, filters={'id':self.pk}, tag='self').append(
            Node, ancestor_of='self', project='id').first()
        return bool(first_ancestor)

    # pylint: disable=no-self-argument
    @combomethod
    def querybuild(self_or_cls, **kwargs):
        """
        Instantiates and
        :returns: a QueryBuilder instance.

        The QueryBuilder's path has one vertice so far, namely this class.
        Additional parameters (e.g. filters or a label),
        can be passes as keyword arguments.

        :param label: Label to give
        :param filters: filters to apply
        :param project: projections

        This class is a comboclass (see :func:`~aiida.common.utils.combomethod`)
        therefore the method can be called as class or instance method.
        If called as an instance method, adds a filter on the id.
        """
        from aiida.orm.querybuilder import QueryBuilder
        isclass = kwargs.pop('isclass')
        qb = QueryBuilder()
        if isclass:
            qb.append(self_or_cls, **kwargs)
        else:
            filters = kwargs.pop('filters', {})
            filters.update({'id': self_or_cls.pk})
            qb.append(self_or_cls.__class__, filters=filters, **kwargs)
        return qb


# pylint: disable=too-few-public-methods
class NodeOutputManager(object):
    """
    To document
    """

    def __init__(self, node):
        """
        :param node: the node object.
        """
        # Possibly add checks here
        self._node = node

    def __dir__(self):
        """
        Allow to list all valid output links
        """
        node_attributes = self._node.get_outputs_dict().keys()
        return sorted(set(list(dir(type(self))) + list(node_attributes)))

    def __iter__(self):
        node_attributes = self._node.get_outputs_dict().keys()
        for k in node_attributes:
            yield k

    def __getattr__(self, name):
        """
        :param name: name of the attribute to be asked to the parser results.
        """
        try:
            return self._node.get_outputs_dict()[name]
        except KeyError:
            raise AttributeError("Node {} does not have an output with link {}"
                                 .format(self._node.pk, name))

    def __getitem__(self, name):
        """
        interface to get to the parser results as a dictionary.

        :param name: name of the attribute to be asked to the parser results.
        """
        try:
            return self._node.get_outputs_dict()[name]
        except KeyError:
            raise KeyError("Node {} does not have an output with link {}"
                           .format(self._node.pk, name))


class NodeInputManager(object):
    """
    To document
    """

    def __init__(self, node):
        """
        :param node: the node object.
        """
        # Possibly add checks here
        self._node = node

    def __dir__(self):
        """
        Allow to list all valid input links
        """
        node_attributes = self._node.get_inputs_dict().keys()
        return sorted(set(list(dir(type(self))) + list(node_attributes)))

    def __iter__(self):
        node_attributes = self._node.get_inputs_dict().keys()
        for k in node_attributes:
            yield k

    def __getattr__(self, name):
        """
        :param name: name of the attribute to be asked to the parser results.
        """
        try:
            return self._node.get_inputs_dict()[name]
        except KeyError:
            raise AttributeError(
                "Node '{}' does not have an input with link '{}'".format(
                    self._node.pk, name))

    def __getitem__(self, name):
        """
        interface to get to the parser results as a dictionary.

        :param name: name of the attribute to be asked to the parser results.
        """
        try:
            return self._node.get_inputs_dict()[name]
        except KeyError:
            raise KeyError("Node '{}' does not have an input with link '{}'"
                           .format(self._node.pk, name))


class AttributeManager(object):
    """
    An object used internally to return the attributes as a dictionary.

    :note: Important! It cannot be used to change variables, just to read
      them. To change values (of unstored nodes), use the proper Node methods.
    """

    def __init__(self, node):
        """
        :param node: the node object.
        """
        # Possibly add checks here
        self._node = node

    def __dir__(self):
        """
        Allow to list the keys of the dictionary
        """
        return sorted(self._node.attrs())

    def __iter__(self):
        """
        Return the keys as an iterator
        """
        for k in self._node.attrs():
            yield k

    def _get_dict(self):
        """
        Return the internal dictionary
        """
        return dict(self._node.iterattrs())

    def __getattr__(self, name):
        """
        Interface to get to dictionary values, using the key as an attribute.

        :note: it works only for attributes that only contain letters, numbers
          and underscores, and do not start with a number.

        :param name: name of the key whose value is required.
        """
        return self._node.get_attr(name)

    def __getitem__(self, name):
        """
        Interface to get to dictionary values as a dictionary.

        :param name: name of the key whose value is required.
        """
        try:
            return self._node.get_attr(name)
        except AttributeError as err:
            raise KeyError(err.message)<|MERGE_RESOLUTION|>--- conflicted
+++ resolved
@@ -1137,18 +1137,12 @@
             # added (in particular, we do not even have an ID to use!)
             # Return without value, meaning that this is an empty generator
             return
-<<<<<<< HEAD
             yield # Needed after return to convert it to a generator
         for extra in self._db_iterextras():
             # Don't return if key == hash
             if extra[0] == 'hash':
                 continue
             yield extra
-=======
-            yield  # Needed after return to convert it to a generator
-        for _ in self._db_iterextras():
-            yield _
->>>>>>> 17484b59
 
     def iterattrs(self):
         """
@@ -1445,12 +1439,7 @@
             section, reset_limit=True).get_abs_path(
                 path, check_existence=True)
 
-<<<<<<< HEAD
-    @abstractmethod
     def store_all(self, with_transaction=True, use_cache=False):
-=======
-    def store_all(self, with_transaction=True):
->>>>>>> 17484b59
         """
         Store the node, together with all input links, if cached, and also the
         linked nodes, if they were not stored yet.
@@ -1475,10 +1464,10 @@
                     "unstored parents, cannot proceed (only direct parents "
                     "can be unstored and will be stored by store_all, not "
                     "grandparents or other ancestors".format(parent_node.uuid))
-        return self._db_store_all(with_transaction)
-
-    @abstractmethod
-    def _db_store_all(self, with_transaction=True):
+        return self._db_store_all(with_transaction, use_cache=use_cache)
+
+    @abstractmethod
+    def _db_store_all(self, with_transaction=True, use_cache=False):
         """
         Store the node, together with all input links, if cached, and also the
         linked nodes, if they were not stored yet.
@@ -1486,6 +1475,9 @@
         :parameter with_transaction: if False, no transaction is used. This
           is meant to be used ONLY if the outer calling function has already
           a transaction open!
+
+        :param use_cache: Determines whether caching is used to find an equivalent node.
+        :type use_cache: bool
         """
         pass
 
@@ -1546,12 +1538,7 @@
         """
         pass
 
-<<<<<<< HEAD
-    @abstractmethod
     def store(self, with_transaction=True, use_cache=False):
-=======
-    def store(self, with_transaction=True):
->>>>>>> 17484b59
         """
         Store a new node in the DB, also saving its repository directory
         and attributes.
@@ -1581,7 +1568,7 @@
             self._check_are_parents_stored()
 
             # call implementation-dependent store method
-            self._db_store(with_transaction)
+            self._db_store(with_transaction, use_cache=use_cache)
 
             # Set up autogrouping used by verdi run
             from aiida.orm.autogroup import current_autogroup, Autogroup, VERDIAUTOGROUP_TYPE
@@ -1604,7 +1591,7 @@
         return self
 
     @abstractmethod
-    def _db_store(self, with_transaction=True):
+    def _db_store(self, with_transaction=True, use_cache=False):
         """
         Store a new node in the DB, also saving its repository directory
         and attributes.
