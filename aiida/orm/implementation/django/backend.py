# -*- coding: utf-8 -*-
###########################################################################
# Copyright (c), The AiiDA team. All rights reserved.                     #
# This file is part of the AiiDA code.                                    #
#                                                                         #
# The code is hosted on GitHub at https://github.com/aiidateam/aiida_core #
# For further information on the license, see the LICENSE.txt file        #
# For further information please visit http://www.aiida.net               #
###########################################################################
from aiida.orm.backend import Backend
from aiida.orm.implementation.django.log import DjangoLog
<<<<<<< HEAD
from aiida.orm.implementation.django.user import DjangoUsers
=======
from aiida.orm.implementation.django.user import DjangoUserCollection
>>>>>>> f0e2b614


class DjangoBackend(Backend):
    def __init__(self):
        self._log = DjangoLog()
<<<<<<< HEAD
        self._users = DjangoUsers()
        self._authinfo = DjangoAuthInfos()
=======
        self._users = DjangoUserCollection()
>>>>>>> f0e2b614

    @property
    def log(self):
        return self._log

    @property
    def users(self):
<<<<<<< HEAD
        return self._users

    @property
    def authinfos(self):
        return self._authinfos
=======
        return self._users
>>>>>>> f0e2b614
<|MERGE_RESOLUTION|>--- conflicted
+++ resolved
@@ -9,22 +9,13 @@
 ###########################################################################
 from aiida.orm.backend import Backend
 from aiida.orm.implementation.django.log import DjangoLog
-<<<<<<< HEAD
-from aiida.orm.implementation.django.user import DjangoUsers
-=======
 from aiida.orm.implementation.django.user import DjangoUserCollection
->>>>>>> f0e2b614
 
 
 class DjangoBackend(Backend):
     def __init__(self):
         self._log = DjangoLog()
-<<<<<<< HEAD
-        self._users = DjangoUsers()
-        self._authinfo = DjangoAuthInfos()
-=======
         self._users = DjangoUserCollection()
->>>>>>> f0e2b614
 
     @property
     def log(self):
@@ -32,12 +23,4 @@
 
     @property
     def users(self):
-<<<<<<< HEAD
-        return self._users
-
-    @property
-    def authinfos(self):
-        return self._authinfos
-=======
-        return self._users
->>>>>>> f0e2b614
+        return self._users