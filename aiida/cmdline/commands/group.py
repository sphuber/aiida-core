--- conflicted
+++ resolved
@@ -36,10 +36,7 @@
             'addnodes': (self.group_addnodes, self.complete_none),
             'removenodes': (self.group_removenodes, self.complete_none),
         }
-<<<<<<< HEAD
-
-=======
-        
+
     def group_create(self, *args):
         """
         Create a new empty group.
@@ -52,10 +49,10 @@
         from aiida.common.utils import str_timedelta
         from django.utils import timezone
         from aiida.orm.node import from_type_to_pluginclassname
-        
-        parser = argparse.ArgumentParser(
-            prog=self.get_full_command_name(),
-            description='Create a new empty group.')        
+
+        parser = argparse.ArgumentParser(
+            prog=self.get_full_command_name(),
+            description='Create a new empty group.')
         parser.add_argument('GROUPNAME', help="The name of the new group")
 
         args = list(args)
@@ -67,10 +64,10 @@
 
         if created:
             print "Group created with PK = {} and name '{}'".format(
-                group.pk, group.name)       
+                group.pk, group.name)
         else:
             print "Group '{}' already exists, PK = {}".format(
-                group.name, group.pk)       
+                group.name, group.pk)
 
 
     def group_delete(self, *args):
@@ -86,18 +83,18 @@
         from django.utils import timezone
         from aiida.orm.node import from_type_to_pluginclassname
         from aiida.cmdline import wait_for_confirmation
-        
-        parser = argparse.ArgumentParser(
-            prog=self.get_full_command_name(),
-            description='Delete an existing group.')        
+
+        parser = argparse.ArgumentParser(
+            prog=self.get_full_command_name(),
+            description='Delete an existing group.')
         parser.add_argument('-f', '--force',
                             dest='force', action='store_true',
                             help="Force deletion of the group even if it "
                             "is not empty. Note that this deletes only the "
-                            "group and not the nodes.")        
+                            "group and not the nodes.")
         parser.add_argument('GROUP', help="The name or PK of the group to delete")
         parser.set_defaults(force=False)
-        
+
         args = list(args)
         parsed_args = parser.parse_args(args)
 
@@ -120,27 +117,26 @@
                 group = G.get_from_string(group_name)
             except NotExistent as e:
                 print >> sys.stderr, "Error: {}.".format(e.message)
-                sys.exit(1)      
-        
+                sys.exit(1)
+
         group_pk = group.pk
         group_name = group.name
-        
+
         num_nodes = len(group.nodes)
         if num_nodes > 0 and not force:
             print >> sys.stderr, ("Group '{}' is not empty (it contains {} "
                 "nodes). Pass the -f option if you really want to delete "
                 "it.".format(group_name, num_nodes))
             sys.exit(1)
-        
+
         sys.stderr.write("Are you sure to kill the group with PK = {} ({})? "
             "[Y/N] ".format(group_pk, group_name))
         if not wait_for_confirmation():
             sys.exit(0)
-           
+
         group.delete()
         print "Group '{}' (PK={}) deleted.".format(group_name, group_pk)
-    
->>>>>>> 14a62fd2
+
     def group_show(self, *args):
         """
         Show information on a given group. Pass the PK as a parameter.
@@ -160,18 +156,13 @@
         parser.add_argument('-r', '--raw',
                             dest='raw', action='store_true',
                             help="Show only a space-separated list of PKs of "
-<<<<<<< HEAD
                             "the calculations in the group")
-        parser.add_argument('PK',type=int, help="The PK of the group to show")
-=======
-                            "the calculations in the group")        
         parser.add_argument('-u', '--uuid',
                             dest='uuid', action='store_true',
                             help="Show UUIDs together with PKs. Note: if the "
                                  "--raw option is also passed, PKs are not "
-                                 "printed, but oly UUIDs.")        
+                                 "printed, but oly UUIDs.")
         parser.add_argument('GROUP', help="The PK of the group to show")
->>>>>>> 14a62fd2
         parser.set_defaults(raw=False)
         parser.set_defaults(uuid=False)
 
@@ -180,13 +171,6 @@
 
         group = parsed_args.GROUP
         try:
-<<<<<<< HEAD
-            group = G(dbgroup=group_pk)
-        except NotExistent as e:
-            print >> sys.stderr, "Error: {}.".format(e.message)
-            sys.exit(1)
-
-=======
             group_pk = int(group)
         except ValueError:
             group_pk = None
@@ -204,16 +188,15 @@
             except NotExistent as e:
                 print >> sys.stderr, "Error: {}.".format(e.message)
                 sys.exit(1)
-        
+
         group_pk = group.pk
         group_name = group.name
-        
->>>>>>> 14a62fd2
+
         if parsed_args.raw:
             if parsed_args.uuid:
                 print " ".join(str(_.uuid) for _ in group.nodes)
             else:
-                print " ".join(str(_.pk) for _ in group.nodes)                
+                print " ".join(str(_.pk) for _ in group.nodes)
         else:
             type_string = group.type_string
             desc = group.description
@@ -239,7 +222,7 @@
         """
         Add nodes to a given group.
         """
-        from aiida.orm import load_node
+        from aiida.orm.utils import load_node
         from aiida.cmdline import wait_for_confirmation
 
         load_dbenv()
@@ -250,16 +233,16 @@
         from aiida.common.utils import str_timedelta
         from django.utils import timezone
         from aiida.orm.node import from_type_to_pluginclassname
-        
+
         parser = argparse.ArgumentParser(
             prog=self.get_full_command_name(),
             description='Add nodes to a given AiiDA group.')
         parser.add_argument('-g', '--group',
-                            dest='group', 
+                            dest='group',
                             required=True,
                             help="The name or PK of the group you want to add "
-                            "a node to.")        
-        parser.add_argument('nodes', nargs='+', 
+                            "a node to.")
+        parser.add_argument('nodes', nargs='+',
                             help="The PK or UUID of the nodes to add")
         parser.set_defaults(raw=False)
 
@@ -285,14 +268,14 @@
             except NotExistent as e:
                 print >> sys.stderr, "Error: {}.".format(e.message)
                 sys.exit(1)
-        
+
         group_pk = group.pk
         group_name = group.name
-        
+
         nodes = []
         for node in parsed_args.nodes:
             try:
-                node = int(node)    
+                node = int(node)
             except ValueError:
                 pass # I leave it as a string and let load_node complain
                      # if it is not a UUID
@@ -302,20 +285,20 @@
                 print >> sys.stderr, "Error: {}.".format(e.message)
                 sys.exit(1)
 
-            
+
         sys.stderr.write("Are you sure to add {} nodes the group with PK = {} "
                          "({})? [Y/N] ".format(len(nodes), group_pk, group_name))
         if not wait_for_confirmation():
             sys.exit(0)
-        
+
         group.add_nodes(nodes)
-        
+
 
     def group_removenodes(self, *args):
         """
         Remove nodes from a given group.
         """
-        from aiida.orm import load_node
+        from aiida.orm.utils import load_node
         from aiida.cmdline import wait_for_confirmation
 
         load_dbenv()
@@ -326,16 +309,16 @@
         from aiida.common.utils import str_timedelta
         from django.utils import timezone
         from aiida.orm.node import from_type_to_pluginclassname
-        
+
         parser = argparse.ArgumentParser(
             prog=self.get_full_command_name(),
             description='Remove nodes from a given AiiDA group.')
         parser.add_argument('-g', '--group',
-                            dest='group', 
+                            dest='group',
                             required=True,
                             help="The name or PK of the group you want to "
-                            "remove a node from.")        
-        parser.add_argument('nodes', nargs='+', 
+                            "remove a node from.")
+        parser.add_argument('nodes', nargs='+',
                             help="The PK or UUID of the nodes to remove. An "
                             "error is raised if the node does not exist. "
                             "No message is shown if the node does not belong "
@@ -364,14 +347,14 @@
             except NotExistent as e:
                 print >> sys.stderr, "Error: {}.".format(e.message)
                 sys.exit(1)
-        
+
         group_pk = group.pk
         group_name = group.name
-        
+
         nodes = []
         for node in parsed_args.nodes:
             try:
-                node = int(node)    
+                node = int(node)
             except ValueError:
                 pass # I leave it as a string and let load_node complain
                      # if it is not a UUID
@@ -380,15 +363,15 @@
             except NotExistent as e:
                 print >> sys.stderr, "Error: {}.".format(e.message)
                 sys.exit(1)
-            
+
         sys.stderr.write("Are you sure to remove {} nodes from the group "
                          "with PK = {} "
                          "({})? [Y/N] ".format(len(nodes), group_pk, group_name))
         if not wait_for_confirmation():
             sys.exit(0)
-        
+
         group.remove_nodes(nodes)
-        
+
 
     def group_description(self, *args):
         """
