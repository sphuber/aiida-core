# -*- coding: utf-8 -*-
###########################################################################
# Copyright (c), The AiiDA team. All rights reserved.                     #
# This file is part of the AiiDA code.                                    #
#                                                                         #
# The code is hosted on GitHub at https://github.com/aiidateam/aiida_core #
# For further information on the license, see the LICENSE.txt file        #
# For further information please visit http://www.aiida.net               #
###########################################################################
import os
import sys

from plumpy import ProcessState

from aiida.backends.utils import load_dbenv, is_dbenv_loaded
from aiida.cmdline import delayed_load_node as load_node
from aiida.cmdline.baseclass import VerdiCommandWithSubcommands


class Calculation(VerdiCommandWithSubcommands):
    """
    Query and interact with calculations

    Different subcommands allow to list the running calculations, show the
    content of the input/output files, see the logs, etc.
    """

    def __init__(self):
        """
        A dictionary with valid commands and functions to be called:
        list.
        """
        from aiida.cmdline.commands.node import _Label, _Description

        labeler = _Label('calculation')
        descriptioner = _Description('calculation')

        self.valid_subcommands = {
            'gotocomputer': (self.calculation_gotocomputer, self.complete_none),
            'list': (self.calculation_list, self.complete_none),
            'logshow': (self.calculation_logshow, self.complete_none),
            'kill': (self.calculation_kill, self.complete_none),
            'inputls': (self.calculation_inputls, self.complete_none),
            'outputls': (self.calculation_outputls, self.complete_none),
            'inputcat': (self.calculation_inputcat, self.complete_none),
            'outputcat': (self.calculation_outputcat, self.complete_none),
            'res': (self.calculation_res, self.complete_none),
            'show': (self.calculation_show, self.complete_none),
            'plugins': (self.calculation_plugins, self.complete_plugins),
            'cleanworkdir': (self.calculation_cleanworkdir, self.complete_none),
            'label': (labeler.run, self.complete_none),
            'description': (descriptioner.run, self.complete_none),
        }

    def complete_plugins(self, subargs_idx, subargs):
        """
        Return the list of plugins of the JobCalculation subclass of Calculation
        """
        if not is_dbenv_loaded():
            load_dbenv()

        from aiida.plugins.entry_point import get_entry_point_names

        plugins = get_entry_point_names('aiida.calculations')
        # Do not return plugins that are already on the command line
        other_subargs = subargs[:subargs_idx] + subargs[subargs_idx + 1:]
        return_plugins = [_ for _ in plugins if _ not in other_subargs]
        # print >> sys.stderr, "*", subargs
        return "\n".join(return_plugins)

    def calculation_gotocomputer(self, *args):
        """
        Open a shell to the calc folder on the cluster

        This command opens a ssh connection to the scratch folder on the remote
        computer on which the calculation is being/has been executed.
        """
        from aiida.common.exceptions import NotExistent
        if not is_dbenv_loaded():
            load_dbenv()

        try:
            calc_id = args[0]
        except IndexError:
            print >> sys.stderr, "Pass as further argument a calculation ID or UUID."
            sys.exit(1)
        try:
            pk = int(calc_id)
            is_pk = True
        except ValueError:
            uuid = calc_id
            is_pk = False

        print "Loading environment..."
        from aiida.orm import JobCalculation

        try:
            if is_pk:
                calc = load_node(pk)
            else:
                calc = load_node(uuid)
        except NotExistent:
            print >> sys.stderr, "No node exists with ID={}.".format(calc_id)
            sys.exit(1)

        if not isinstance(calc, JobCalculation):
            print >> sys.stderr, "Node with ID={} is not a calculation; it is a {}".format(
                calc_id, calc.__class__.__name__)
            sys.exit(1)

        # get the transport
        try:
            t = calc._get_transport()
        except NotExistent as e:
            print >> sys.stderr, e.message
            sys.exit(1)
        # get the remote directory
        remotedir = calc._get_remote_workdir()
        if not remotedir:
            print >> sys.stderr, "No remote work directory is set for this calculation!"
            print >> sys.stderr, "(It is possible that the daemon did not submit the calculation yet)"
            sys.exit(1)

        # get the command to run (does not require to open the connection!)
        cmd_to_run = t.gotocomputer_command(remotedir)
        # Connect (execute command)
        print "Going to the remote folder..."
        # print cmd_to_run
        os.system(cmd_to_run)

    def calculation_list(self, *args):
        """
        Return a list of calculations on screen.
        """
        if not is_dbenv_loaded():
            load_dbenv()

        from aiida.common.datastructures import calc_states

        import argparse
        from aiida.orm.calculation.job import JobCalculation as C
        from aiida.common.setup import get_property

        parser = argparse.ArgumentParser(
            prog=self.get_full_command_name(),
            description='List AiiDA calculations.')
        # The default states are those that are shown if no option is given
        parser.add_argument('-s', '--states', nargs='+', type=str,
                            help="show only the AiiDA calculations with given state",
                            default=[calc_states.WITHSCHEDULER,
                                     calc_states.NEW,
                                     calc_states.TOSUBMIT,
                                     calc_states.SUBMITTING,
                                     calc_states.COMPUTED,
                                     calc_states.RETRIEVING,
                                     calc_states.PARSING,
                                     ])

        parser.add_argument('-p', '--past-days', metavar='N',
                            help="add a filter to show only calculations created in the past N days",
                            action='store', type=int)
        parser.add_argument('-g', '--group', '--group-name',
                            metavar='GROUPNAME',
                            help="add a filter to show only calculations within a given group",
                            action='store', type=str)
        parser.add_argument('-G', '--group-pk', metavar='GROUPPK',
                            help="add a filter to show only calculations within a given group",
                            action='store', type=int)
        parser.add_argument('pks', type=int, nargs='*',
                            help="a list of calculations to show. If empty, all running calculations are shown. If non-empty, ignores the -p and -r options.")
        parser.add_argument('-a', '--all-states',
                            dest='all_states', action='store_true',
                            help="Overwrite manual set of states if present, and look for calculations in every possible state")
        parser.set_defaults(all_states=False)
        parser.add_argument('-S', '--process-state', choices=([e.value for e in ProcessState]),
                            help='Only include entries with this process state')
        parser.add_argument('-f', '--finish-status', type=int,
                            help='Only include entries with this finish status')
        parser.add_argument('-n', '--failed', dest='failed', action='store_true',
                            help='Only include entries that are failed, i.e. whose finish status is non-zero')
        parser.add_argument('-A', '--all-users',
                            dest='all_users', action='store_true',
                            help="Show calculations for all users, rather than only for the current user")
        parser.set_defaults(all_users=False)
        parser.add_argument('-t', '--absolute-time',
                            dest='relative_ctime', action='store_false', default=True,
                            help="Print the absolute creation time, rather than the relative creation time")
        parser.add_argument('-l', '--limit',
                            type=int, default=None,
                            help='set a limit to the number of rows returned')
        parser.add_argument('-o', '--order-by',
                            choices=['id', 'ctime'],
                            default='ctime',
                            help='order the results')
        parser.add_argument('--project',
                            choices=(
                                    'pk', 'state', 'ctime', 'job_state', 'calculation_state', 'scheduler_state',
                                    'computer', 'type', 'description', 'label', 'uuid', 'mtime', 'user', 'sealed'
                                ),
                            nargs='+',
                            default=get_property('verdishell.calculation_list'),
                            help="Define the list of properties to show"
                        )

        args = list(args)
        parsed_args = parser.parse_args(args)

        capital_states = [i.upper() for i in parsed_args.states]
        parsed_args.states = capital_states

        if parsed_args.all_states:
            parsed_args.states = None

        PROCESS_STATE_KEY = 'attributes.{}'.format(C.PROCESS_STATE_KEY)
        FINISH_STATUS_KEY = 'attributes.{}'.format(C.FINISH_STATUS_KEY)

        filters = {}

        if parsed_args.process_state:
            parsed_args.states = None
            filters[PROCESS_STATE_KEY] = {'==': parsed_args.process_state}

        if parsed_args.failed:
            parsed_args.states = None
            filters[PROCESS_STATE_KEY] = {'==': ProcessState.FINISHED.value}
            filters[FINISH_STATUS_KEY] = {'!==': 0}

        if parsed_args.finish_status:
            parsed_args.states = None
            filters[PROCESS_STATE_KEY] = {'==': ProcessState.FINISHED.value}
            filters[FINISH_STATUS_KEY] = {'==': parsed_args.finish_status}

        C._list_calculations(
            states=parsed_args.states,
            past_days=parsed_args.past_days,
            pks=parsed_args.pks,
            all_users=parsed_args.all_users,
            group=parsed_args.group,
            group_pk=parsed_args.group_pk,
            relative_ctime=parsed_args.relative_ctime,
            # with_scheduler_state=parsed_args.with_scheduler_state,
            order_by=parsed_args.order_by,
            limit=parsed_args.limit,
            filters=filters,
            projections=parsed_args.project,
        )

    def calculation_res(self, *args):
        """
        Print all or somoe data from the "res" output node.
        """
        from aiida.common.exceptions import NotExistent
        from aiida.cmdline import print_dictionary

        import argparse

        parser = argparse.ArgumentParser(
            prog=self.get_full_command_name(),
            description='Show calculation results (from calc.res)')
        parser.add_argument('PK', type=int, default=None,
                            help="PK of the calculation object whose results "
                                 "must be shown.")
        parser.add_argument('-f', '--format', type=str, default='json+date',
                            help="Format for the output.")
        parser.add_argument('-k', '--keys', nargs='+', type=str,
                            help="Show only the selected keys.")
        args = list(args)
        parsed_args = parser.parse_args(args)

        if not is_dbenv_loaded():
            load_dbenv()

        try:
            calc = load_node(int(parsed_args.PK))
        except ValueError:
            print >> sys.stderr, "*** {}: Not a valid PK".format(parsed_args.PK)
            sys.exit(1)
        except NotExistent:
            print >> sys.stderr, "*** {}: Not a valid calculation".format(
                parsed_args.PK)
            sys.exit(1)

        full_dict = calc.res._get_dict()
        if parsed_args.keys:
            try:
                the_dict = {k: full_dict[k] for k in parsed_args.keys}
            except KeyError as e:
                print >> sys.stderr, ("The key '{}' was not found in the .res "
                                      "dictionary".format(e.message))
                sys.exit(1)
        else:
            # Return all elements
            the_dict = full_dict

        print_dictionary(the_dict, format=parsed_args.format)

    def calculation_show(self, *args):
        from aiida.common.exceptions import NotExistent
        from aiida.cmdline.utils.common import print_node_info

        if not is_dbenv_loaded():
            load_dbenv()

        table_headers = ['Link label', 'PK', 'Type']
        for calc_pk in args:
            try:
                calc = load_node(int(calc_pk))
            except ValueError:
                print "*** {}: Not a valid PK".format(calc_pk)
                continue
            except NotExistent:
                print "*** {}: Not a valid calculation".format(calc_pk)
                continue

            print_node_info(calc)

    def calculation_logshow(self, *args):
        if not is_dbenv_loaded():
            load_dbenv()

        from aiida.backends.utils import get_log_messages
        from aiida.common.exceptions import NotExistent
        from aiida.common.datastructures import calc_states
        from aiida.orm.calculation.work import WorkCalculation

        for calc_pk in args:
            try:
                calc = load_node(int(calc_pk))
            except ValueError:
                print "*** {}: Not a valid PK".format(calc_pk)
                continue
            except NotExistent:
                print "*** {}: Not a valid calculation".format(calc_pk)
                continue

            if isinstance(calc, WorkCalculation):
                print "*** {}: Is a WorkCalculation node. Use 'verdi work report' " \
                    "instead to show the log messages".format(calc_pk)
                continue

            log_messages = get_log_messages(calc)
            label_string = " [{}]".format(calc.label) if calc.label else ""
            state = calc.get_state()
            if state == calc_states.WITHSCHEDULER:
                sched_state = calc.get_scheduler_state()
                if sched_state is None:
                    sched_state = "(unknown)"
                state += ", scheduler state: {}".format(sched_state)
            print "*** {}{}: {}".format(calc_pk, label_string, state)

            sched_out = calc.get_scheduler_output()
            sched_err = calc.get_scheduler_error()
            if sched_out is None:
                print "*** Scheduler output: N/A"
            elif sched_out:
                print "*** Scheduler output:"
                print sched_out
            else:
                print "*** (empty scheduler output file)"

            if sched_err is None:
                print "*** Scheduler errors: N/A"
            elif sched_err:
                print "*** Scheduler errors:"
                print sched_err
            else:
                print "*** (empty scheduler errors file)"

            if log_messages:
                print "*** {} LOG MESSAGES:".format(len(log_messages))
            else:
                print "*** 0 LOG MESSAGES"

            for log in log_messages:
                print "+-> {} at {}".format(log['levelname'], log['time'])
                # Print the message, with a few spaces in front of each line
                print "\n".join(["|   {}".format(_)
                                 for _ in log['message'].splitlines()])

    def calculation_plugins(self, *args):
        if not is_dbenv_loaded():
            load_dbenv()

        from aiida.orm import CalculationFactory
        from aiida.orm.calculation.job import JobCalculation
        from aiida.plugins.entry_point import get_entry_point_names
        from aiida.common.exceptions import MissingPluginError

        if args:
            for arg in args:
                try:
                    C = CalculationFactory(arg)
                    print "* {}".format(arg)
                    docstring = C.__doc__
                    if docstring is None:
                        docstring = "(No documentation available)"
                    docstring = docstring.strip()
                    print "\n".join(["    {}".format(_.strip())
                                     for _ in docstring.splitlines()])
                    print "  Inputs:"
                    for key, val in C._use_methods.iteritems():
                        try:
                            print "    {}: {}".format(key,
                                                  val['valid_types'].__name__)
                        except AttributeError:
                            print "    {}: {}".format(key,
                                                  ", ".join([i.__name__ for i in val['valid_types']]))
                    print("  Module location: {}".format(C.__module__))

                except MissingPluginError:
                    print "! {}: NOT FOUND!".format(arg)
        else:
            plugins = get_entry_point_names('aiida.calculations')
            if plugins:
                print('Registered calculation entry points:')
                for plugin in plugins:
                    print '* {}'.format(plugin)
                print("\nPass the entry point as an argument to display detailed information")
            else:
                print 'No calculation plugins found'

    def calculation_inputcat(self, *args):
        """
        Show an input file of a calculation node.

        It shows the files in the raw_input subdirectory.
        Use the -h option for more help on the command line options.
        """
        from aiida.cmdline.commands.node import cat_repo_files
        from aiida.common.exceptions import NotExistent

        import argparse

        parser = argparse.ArgumentParser(
            prog=self.get_full_command_name(),
            description='Output the content of a file in the repository folder.')
        parser.add_argument('calc', metavar='PK', type=int,
                            help='The pk of the calculation')
        parser.add_argument('-p', '--path', type=str, default=None, nargs='?',
                            help="The relative path of the file you "
                                 "want to show. Take the default input file if "
                                 "it is not specified")

        args = list(args)
        parsed_args = parser.parse_args(args)

        if not is_dbenv_loaded():
            load_dbenv()
        from aiida.plugins.entry_point import get_entry_point_from_class

        try:
            calc = load_node(parsed_args.calc)
        except NotExistent as e:
            print >> sys.stderr, e.message
            sys.exit(1)

        path = parsed_args.path
        if path is None:
            path = calc._DEFAULT_INPUT_FILE
            if path is None:
                group, entry_point = get_entry_point_from_class(calc.__module__, calc.__name__)
                print >> sys.stderr, ("Calculation '{}' does not define a "
                                      "default input file. Please specify a path "
                                      "explicitly".format(entry_point.name))
                sys.exit(1)

        try:
            cat_repo_files(calc, os.path.join('raw_input', path))
        except ValueError as e:
            print >> sys.stderr, e.message
            sys.exit(1)
        except IOError as e:
            import errno
            # Ignore Broken pipe errors, re-raise everything else
            if e.errno == errno.EPIPE:
                pass
            else:
                raise

    def calculation_inputls(self, *args):
        """
        Show the list of input files of a calculation node.

        It shows the files in the raw_input subdirectory.
        Use the -h option for more help on the command line options.
        """
        import argparse
        from aiida.common.exceptions import NotExistent
        from aiida.cmdline.commands.node import list_repo_files

        parser = argparse.ArgumentParser(
            prog=self.get_full_command_name(),
            description='List input files in the repository folder.')

        parser.add_argument('calc', metavar='PK', type=int,
                            help='The pk of the calculation')
        parser.add_argument('-p', '--path', type=str, default='', nargs='?',
                            help="The relative path of the file you "
                                 "want to show. If not specified, show content"
                                 " of all the 'raw_input' directory")
        parser.add_argument('-c', '--color', action='store_true',
                            help="Color folders with a different color")

        args = list(args)
        parsed_args = parser.parse_args(args)

        if not is_dbenv_loaded():
            load_dbenv()

        try:
            calc = load_node(parsed_args.calc)
        except NotExistent as e:
            print >> sys.stderr, e.message
            sys.exit(1)

        try:
            list_repo_files(calc, os.path.join('raw_input', parsed_args.path),
                            parsed_args.color)
        except ValueError as e:
            print >> sys.stderr, e.message
            sys.exit(1)

    def calculation_outputls(self, *args):
        """
        Show the list of output files of a calculation node.

        It lists the files in the 'path' subdirectory of the output node
        of files retrieved by the parser. Therefore, this will not work
        before files are retrieved by the daemon.
        Use the -h option for more help on the command line options.
        """
        import argparse
        from aiida.common.exceptions import NotExistent
        from aiida.cmdline.commands.node import list_repo_files

        parser = argparse.ArgumentParser(
            prog=self.get_full_command_name(),
            description='List ourput files in the repository folder.')

        parser.add_argument('calc', metavar='PK', type=int,
                            help='The pk of the calculation')
        parser.add_argument('-p', '--path', type=str, default='', nargs='?',
                            help="The relative path of the file you "
                                 "want to show. If not specified, show content"
                                 " of all the 'path' directory")
        parser.add_argument('-c', '--color', action='store_true',
                            help="Color folders with a different color")

        args = list(args)
        parsed_args = parser.parse_args(args)

        if not is_dbenv_loaded():
            load_dbenv()

        try:
            calc = load_node(parsed_args.calc)
        except NotExistent as e:
            print >> sys.stderr, e.message
            sys.exit(1)

        try:
            parsed_node = calc.out.retrieved
        except AttributeError:
            print >> sys.stderr, ("No 'retrieved' node found. Have the "
                                  "calculation files already been retrieved?")
            sys.exit(1)

        try:
            list_repo_files(parsed_node,
                            os.path.join('path', parsed_args.path),
                            parsed_args.color)
        except ValueError as e:
            print >> sys.stderr, e.message
            sys.exit(1)

    def calculation_outputcat(self, *args):
        """
        Show an output file of a calculation node.

        It shows the files in the 'path' subdirectory of the output node
        of files retrieved by the parser. Therefore, this will not work
        before files are retrieved by the daemon.
        Use the -h option for more help on the command line options.
        """
        from aiida.cmdline.commands.node import cat_repo_files
        from aiida.common.exceptions import NotExistent

        import argparse

        parser = argparse.ArgumentParser(
            prog=self.get_full_command_name(),
            description='Output the content of a file in the repository folder.')
        parser.add_argument('calc', metavar='PK', type=int,
                            help='The pk of the calculation')
        parser.add_argument('-p', '--path', type=str, default=None, nargs='?',
                            help="The relative path of the file you "
                                 "want to show. Take the default output file if "
                                 "it is not specified")
        args = list(args)
        parsed_args = parser.parse_args(args)

        if not is_dbenv_loaded():
            load_dbenv()
        from aiida.plugins.entry_point import get_entry_point_from_class

        try:
            calc = load_node(parsed_args.calc)
        except NotExistent as e:
            print >> sys.stderr, e.message
            sys.exit(1)

        path = parsed_args.path
        if path is None:
            path = calc._DEFAULT_OUTPUT_FILE
            if path is None:
                group, entry_point = get_entry_point_from_class(calc.__module__, calc.__name__)
                print >> sys.stderr, ("Calculation '{}' does not define a "
                                      "default output file. Please specify a path "
                                      "explicitly".format(entry_point.name))
                sys.exit(1)

        try:
            parsed_node = calc.out.retrieved
        except AttributeError:
            print >> sys.stderr, ("No 'retrieved' node found. Have the "
                                  "calculation files already been retrieved?")
            sys.exit(1)

        try:
            cat_repo_files(parsed_node, os.path.join('path', path))
        except ValueError as e:
            print >> sys.stderr, e.message
            sys.exit(1)
        except IOError as e:
            import errno
            # Ignore Broken pipe errors, re-raise everything else
            if e.errno == errno.EPIPE:
                pass
            else:
                raise


    def calculation_kill(self, *args):
        """
        Kill a calculation.

        Pass a list of calculation PKs to kill them.
        If you also pass the -f option, no confirmation will be asked.
        """
        import argparse
        from aiida import try_load_dbenv
        try_load_dbenv()
        from aiida import work
        from aiida.cmdline import wait_for_confirmation
        from aiida.orm.calculation.job import JobCalculation as Calc
        from aiida.common.exceptions import NotExistent, InvalidOperation, \
            RemoteOperationError

        import argparse

        parser = argparse.ArgumentParser(
            prog=self.get_full_command_name(),
            description='Kill AiiDA calculations.')
        parser.add_argument('calcs', metavar='PK', type=int, nargs='+',
                            help='The principal key (PK) of the calculations to kill')
        parser.add_argument('-f', '--force',
                            help='Force the kill of calculations',
                            action="store_true")
        args = list(args)
        parsed_args = parser.parse_args(args)

        if not parsed_args.force:
            sys.stderr.write(
                "Are you sure to kill {} calculation{}? [Y/N] ".format(
                    len(parsed_args.calcs),
                    "" if len(parsed_args.calcs) == 1 else "s"))
            if not wait_for_confirmation():
                sys.exit(0)

        with work.new_control_panel() as control_panel:
            futures = []
            for calc in parsed_args.calcs:
                try:
                    future = control_panel.kill_process(calc)
                    futures.append((calc, future))
                except (work.RemoteException, work.DeliveryFailed) as e:
                    print('Calculation<{}> killing failed {}'.format(calc, e.message))

            for future in futures:
                result = control_panel._communicator.await(future[1])
                if result:
                    print('Calculation<{}> successfully killed'.format(future[0]))
                else:
                    print('Calculation<{}> killing failed {}'.format(future[0], result))


    def calculation_cleanworkdir(self, *args):
        """
        Clean the working directory of calculations by removing all the content of the
        associated RemoteFolder node. Calculations can be identified by pk with the -k flag
        or by specifying limits on the modification times with -p/-o flags
        """
        import argparse

        parser = argparse.ArgumentParser(
            prog=self.get_full_command_name(),
            description="""
                Clean all content of all output remote folders of calculations,
                passed as a list of pks, or identified by modification time.

                If a list of calculation PKs is not passed with the -k option, one or both
                of the -p and -o options has to be specified. If both are specified, a logical
                AND is done between the two, i.e. the calculations that will be cleaned have been
                modified AFTER [-p option] days from now but BEFORE [-o option] days from now.
                Passing the -f option will prevent the confirmation dialog from being prompted.
                """
        )
        parser.add_argument(
            '-k', '--pk', metavar='PK', type=int, nargs='+', dest='pk',
            help='The principal key (PK) of the calculations of which to clean the work directory'
        )
        parser.add_argument(
            '-f', '--force', action='store_true',
            help='Force the cleaning (no prompt)'
        )
        parser.add_argument(
            '-p', '--past-days', metavar='N', type=int, action='store', dest='past_days',
            help='Include calculations that have been modified within the last N days', 
        )
        parser.add_argument(
            '-o', '--older-than', metavar='N', type=int, action='store', dest='older_than',
            help='Include calculations that have been modified more than N days ago',
        )
        parser.add_argument(
            '-c', '--computers', metavar='label', nargs='+', type=str, action='store', dest='computer',
            help='Include only calculations that were ran on these computers'
        )

        if not is_dbenv_loaded():
            load_dbenv()

<<<<<<< HEAD
        from aiida.orm.authinfo import DjangoAuthInfo
=======
        from aiida.orm.authinfo import AuthInfo
>>>>>>> f0e2b614
        from aiida.common.utils import query_yes_no
        from aiida.orm.computer import Computer as OrmComputer
        from aiida.orm.user import AbstractUser as OrmUser
        from aiida.orm.calculation import Calculation as OrmCalculation
        from aiida.orm.querybuilder import QueryBuilder
        from aiida.utils import timezone
        import datetime

        parsed_args = parser.parse_args(args)

        # If a pk is given then the -o & -p options should not be specified
        if parsed_args.pk is not None:
            if (parsed_args.past_days is not None or parsed_args.older_than is not None):
                print("You cannot specify both a list of calculation pks and the -p or -o options")
                return

        # If no pk is given then at least one of the -o & -p options should be specified
        else:
            if (parsed_args.past_days is None and parsed_args.older_than is None):
                print("You should specify at least a list of calculations or the -p, -o options")
                return

        qb_user_filters = dict()
        user = orm.get_automatic_user()
        qb_user_filters["email"] = user.email

        qb_computer_filters = dict()
        if parsed_args.computer is not None:
            qb_computer_filters["name"] = {"in": parsed_args.computer}

        qb_calc_filters = dict()
        if parsed_args.past_days is not None:
            pd_ts = timezone.now() - datetime.timedelta(days=parsed_args.past_days)
            qb_calc_filters["mtime"] = {">": pd_ts}
        if parsed_args.older_than is not None:
            ot_ts = timezone.now() - datetime.timedelta(days=parsed_args.older_than)
            qb_calc_filters["mtime"] = {"<": ot_ts}
        if parsed_args.pk is not None:
            print("parsed_args.pk: ", parsed_args.pk)
            qb_calc_filters["id"] = {"in": parsed_args.pk}

        qb = QueryBuilder()
        qb.append(OrmCalculation, tag="calc",
                  filters=qb_calc_filters,
                  project=["id", "uuid", "attributes.remote_workdir"])
        qb.append(OrmComputer, computer_of="calc", tag="computer",
                  project=["*"],
                  filters=qb_computer_filters)
        qb.append(OrmUser, creator_of="calc", tag="user",
                  project=["*"],
                  filters=qb_user_filters)

        no_of_calcs = qb.count()
        if no_of_calcs == 0:
            print("No calculations found with the given criteria.")
            return

        print("Found {} calculations with the given criteria.".format(
            no_of_calcs))

        if not parsed_args.force:
            if not query_yes_no("Are you sure you want to clean the work "
                                "directory?", "no"):
                return

        # get the uuids of all calculations matching the filters
        calc_list_data = qb.dict()

        # get all computers associated to the calc uuids above, and load them
        # we group them by uuid to avoid computer duplicates
        comp_uuid_to_computers = {_["computer"]["*"].uuid: _["computer"]["*"] for _ in calc_list_data}

        # now build a dictionary with the info of folders to delete
        remotes = {}
        for computer in comp_uuid_to_computers.values():
            # initialize a key of info for a given computer
            remotes[computer.name] = {'transport': DjangoAuthInfo.get(
                computer=computer, user=user).get_transport(),
                                      'computer': computer,
            }

            # select the calc pks done on this computer
            this_calc_pks = [_["calc"]["id"] for _ in calc_list_data
                             if _["computer"]["*"].id == computer.id]

            this_calc_uuids = [unicode(_["calc"]["uuid"])
                               for _ in calc_list_data
                               if _["computer"]["*"].id == computer.id]

            remote_workdirs = [_["calc"]["attributes.remote_workdir"]
                               for _ in calc_list_data
                               if _["calc"]["id"] in this_calc_pks
                               if _["calc"]["attributes.remote_workdir"]
                               is not None]

            remotes[computer.name]['remotes'] = remote_workdirs
            remotes[computer.name]['uuids'] = this_calc_uuids

        # now proceed to cleaning
        for computer, dic in remotes.iteritems():
            print("Cleaning the work directory on computer {}.".format(computer))
            counter = 0
            t = dic['transport']
            with t:
                remote_user = remote_user = t.whoami()
                aiida_workdir = dic['computer'].get_workdir().format(
                    username=remote_user)

                t.chdir(aiida_workdir)
                # Hardcoding the sharding equal to 3 parts!
                existing_folders = t.glob('*/*/*')

                folders_to_delete = [i for i in existing_folders if
                                     i.replace("/", "") in dic['uuids']]

                for folder in folders_to_delete:
                    t.rmtree(folder)
                    counter += 1
                    if counter % 20 == 0 and counter > 0:
                        print("Deleted work directories: {}".format(counter))

            print("{} remote folder(s) cleaned.".format(counter))<|MERGE_RESOLUTION|>--- conflicted
+++ resolved
@@ -739,11 +739,7 @@
         if not is_dbenv_loaded():
             load_dbenv()
 
-<<<<<<< HEAD
-        from aiida.orm.authinfo import DjangoAuthInfo
-=======
         from aiida.orm.authinfo import AuthInfo
->>>>>>> f0e2b614
         from aiida.common.utils import query_yes_no
         from aiida.orm.computer import Computer as OrmComputer
         from aiida.orm.user import AbstractUser as OrmUser
@@ -767,6 +763,7 @@
                 return
 
         qb_user_filters = dict()
+	# TODO: @mu fix this, can't get automatic user this way anymore
         user = orm.get_automatic_user()
         qb_user_filters["email"] = user.email
 
@@ -820,7 +817,7 @@
         remotes = {}
         for computer in comp_uuid_to_computers.values():
             # initialize a key of info for a given computer
-            remotes[computer.name] = {'transport': DjangoAuthInfo.get(
+            remotes[computer.name] = {'transport': AuthInfo.get(
                 computer=computer, user=user).get_transport(),
                                       'computer': computer,
             }
