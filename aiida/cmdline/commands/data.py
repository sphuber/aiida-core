# -*- coding: utf-8 -*-
import sys

from aiida.cmdline.baseclass import (
    VerdiCommandRouter, VerdiCommandWithSubcommands)
from aiida import load_dbenv
from aiida.common.exceptions import MultipleObjectsError
from aiida.cmdline.commands.node import _Label, _Description

__copyright__ = u"Copyright (c), 2015, ECOLE POLYTECHNIQUE FEDERALE DE LAUSANNE (Theory and Simulation of Materials (THEOS) and National Centre for Computational Design and Discovery of Novel Materials (NCCR MARVEL)), Switzerland and ROBERT BOSCH LLC, USA. All rights reserved."
__license__ = "MIT license, see LICENSE.txt file"
__version__ = "0.4.1"
__contributors__ = "Andrea Cepellotti, Andrius Merkys, Giovanni Pizzi, Nicolas Mounet"


class Data(VerdiCommandRouter):
    """
    Setup and manage data specific types
    
    There is a list of subcommands for managing specific types of data.
    For instance, 'data upf' manages pseudopotentials in the UPF format.
    """

    def __init__(self):
        """
        A dictionary with valid commands and functions to be called.
        """
        ## Add here the classes to be supported.
        self.routed_subcommands = {
            'upf': _Upf,
            'structure': _Structure,
            'bands': _Bands,
            'cif': _Cif,
            'trajectory': _Trajectory,
            'parameter': _Parameter,
            'label': _Label,
            'description': _Description,
        }


class Listable(object):
    """
    Provides shell completion for listable data nodes.

    Classes, inheriting Listable, MUST define value for property
    ``dataclass`` (preferably in __init__), which has to point to correct
    *Data class.
    """

    def list(self, *args):
        """
        List all instances of given data class.
        """
        import argparse

        parser = argparse.ArgumentParser(
            prog=self.get_full_command_name(),
            description='List {} objects.'.format(self.dataclass.__name__))

        self.append_list_cmdline_arguments(parser)

        parser.add_argument('--vseparator', default="\t",
                            help="specify vertical separator for fields. "
                                 "Default '\\t'.",
                            type=str, action='store')
        parser.add_argument('--header', default=True,
                            help="print a header with column names. "
                                 "Default option.",
                            dest="header", action='store_true')
        parser.add_argument('--no-header', '-H',
                            help="do not print a header with column names.",
                            dest="header", action='store_false')
        parser.add_argument('--all-users',
                            help="list objects created by all users.",
                            dest="all_users", action='store_true')

        args = list(args)
        parsed_args = parser.parse_args(args)

        entry_list = self.query(parsed_args)

        vsep = parsed_args.vseparator
        if entry_list:
            to_print = ""
            if parsed_args.header:
                to_print += vsep.join(self.get_column_names()) + "\n"
            for entry in sorted(entry_list, key=lambda x: int(x[0])):
                to_print += vsep.join(entry) + "\n"
            sys.stdout.write(to_print)

    def query(self, args):
        """
        Perform the query and return information for the list.

        :param args: a namespace with parsed command line parameters.
        :return: table (list of lists) with information, describing nodes.
            Each row describes a single hit.
        """
        load_dbenv()
        import datetime
        from aiida.orm import DataFactory
        from django.db.models import Q
        from django.utils import timezone
        from aiida.djsite.utils import get_automatic_user

        now = timezone.now()
        q_object = None
        if args.all_users:
            q_object = Q()
        else:
            q_object = Q(user=get_automatic_user())

        if args.past_days is not None:
            now = timezone.now()
            n_days_ago = now - datetime.timedelta(days=args.past_days)
            q_object.add(Q(ctime__gte=n_days_ago), Q.AND)

        object_list = self.dataclass.query(q_object).distinct().order_by('ctime')

        entry_list = []
        for obj in object_list:
            entry_list.append([str(obj.pk)])
        return entry_list

    def append_list_cmdline_arguments(self, parser):
        """
        Append additional command line parameters, that are later parsed and
        used in the query construction.

        :param parser: instance of argparse.ArgumentParser
        """
        parser.add_argument('-p', '--past-days', metavar='N',
                            help="add a filter to show only objects created in the past N days",
                            type=int, action='store')


    def get_column_names(self):
        """
        Return the list with column names.

        :note: neither the number nor correspondence of column names and
            actual columns in the output from the query() are checked.
        """
        return ["ID"]


class Visualizable(object):
    """
    Provides shell completion for visualizable data nodes.

    Classes, inheriting Visualizable, MUST NOT contain attributes, starting
    with ``_show_``, which are not plugins for visualization.

    In order to specify a default visualization format, one has to override
    ``_default_show_format`` property (preferably in __init__), setting it
    to the name of default visualization tool.
    """
    show_prefix = '_show_'
    show_parameters_postfix = '_parameters'

    def get_show_plugins(self):
        """
        Get the list of all implemented plugins for visualizing the structure.
        """
        method_names = dir(self)  # get list of class methods names
        valid_formats = [i[len(self.show_prefix):] for i in method_names
                         if i.startswith(self.show_prefix) and \
                         not i.endswith(self.show_parameters_postfix)]  # filter

        return {k: getattr(self, self.show_prefix + k) for k in valid_formats}

    def show(self, *args):
        """
        Show the data node with a visualization program.
        """
        # DEVELOPER NOTE: to add a new plugin, just add a _show_xxx() method.
        import argparse, os

        parser = argparse.ArgumentParser(
            prog=self.get_full_command_name(),
            description='Visualize data object.')
        parser.add_argument('data_id', type=int, default=None, nargs="+",
                            help="ID of the data object to be visualized.")

        default_format = None
        try:
            default_format = self._default_show_format
        except AttributeError:
            if len(self.get_show_plugins().keys()) == 1:
                default_format = self.get_show_plugins().keys()[0]
            else:
                default_format = None

        parser.add_argument('--format', '-f', type=str, default=default_format,
                            help="Type of the visualization format/tool.",
                            choices=self.get_show_plugins().keys())

        # Augmenting the command line parameters with ones, that are used by
        # individual plugins
        for cmd in dir(self):
            if not cmd.startswith(self.show_prefix) or \
                    not cmd.endswith(self.show_parameters_postfix):
                continue
            getattr(self, cmd)(parser)

        args = list(args)
        parsed_args = vars(parser.parse_args(args))

        data_id = parsed_args.pop('data_id')
        format = parsed_args.pop('format')

        # Removing the keys, whose values are None
        for key in parsed_args.keys():
            if parsed_args[key] is None:
                parsed_args.pop(key)

        if format is None:
            print "Default format is not defined, please specify.\n" + \
                  "Valid formats are:"
            for i in self.get_show_plugins().keys():
                print "  {}".format(i)
            sys.exit(0)

        # I can give in input the whole path to executable
        code_name = os.path.split(format)[-1]

        try:
            func = self.get_show_plugins()[code_name]
        except KeyError:
            print "Not implemented; implemented plugins are:"
            print "{}.".format(",".join(self.get_show_plugins()))
            sys.exit(1)

        load_dbenv()
        from aiida.orm.node import Node

        n_list = [Node.get_subclass_from_pk(id) for id in data_id]

        for n in n_list:
            try:
                if not isinstance(n, self.dataclass):
                    print("Node {} is of class {} instead "
                          "of {}".format(n, type(n), self.dataclass))
                    sys.exit(1)
            except AttributeError:
                pass

        try:
            func(format, n_list, **parsed_args)
        except MultipleObjectsError:
            print("Visualization of multiple objects is not implemented "
                  "for '{}'".format(format))
            sys.exit(1)


class Exportable(object):
    """
    Provides shell completion for exportable data nodes.

    Classes, inheriting Visualizable, MUST NOT contain attributes, starting
    with ``_export_``, which are not plugins for exporting.
    """
    export_prefix = '_export_'
    export_parameters_postfix = '_parameters'

    def get_export_plugins(self):
        """
        Get the list of all implemented exporters for data class.
        """
        method_names = dir(self)  # get list of class methods names
        valid_formats = [i[len(self.export_prefix):] for i in method_names
                         if i.startswith(self.export_prefix) and \
                         not i.endswith(self.export_parameters_postfix)]  # filter

        return {k: getattr(self, self.export_prefix + k) for k in valid_formats}

    def export(self, *args):
        """
        Export the data node to a given format.
        """
        # DEVELOPER NOTE: to add a new plugin, just add a _export_xxx() method.
        import argparse, os

        parser = argparse.ArgumentParser(
            prog=self.get_full_command_name(),
            description='Export data object.')
        parser.add_argument('data_id', type=int, default=None,
                            help="ID of the data object to be visualized.")

        default_format = None
        try:
            default_format = self._default_export_format
        except AttributeError:
            if len(self.get_export_plugins().keys()) == 1:
                default_format = self.get_export_plugins().keys()[0]
            else:
                default_format = None

        parser.add_argument('--format', '-f', type=str, default=default_format,
                            help="Type of the exported file.",
                            choices=self.get_export_plugins().keys())

        # Augmenting the command line parameters with ones, that are used by
        # individual plugins
        for cmd in dir(self):
            if not cmd.startswith(self.export_prefix) or \
                    not cmd.endswith(self.export_parameters_postfix):
                continue
            getattr(self, cmd)(parser)

        args = list(args)
        parsed_args = vars(parser.parse_args(args))

        format = parsed_args.pop('format')
        data_id = parsed_args.pop('data_id')

        # Removing the keys, whose values are None
        for key in parsed_args.keys():
            if parsed_args[key] is None:
                parsed_args.pop(key)

        if format is None:
            print "Default format is not defined, please specify.\n" + \
                  "Valid formats are:"
            for i in self.get_export_plugins().keys():
                print "  {}".format(i)
            sys.exit(0)

        try:
            func = self.get_export_plugins()[format]
        except KeyError:
            print "Not implemented; implemented plugins are:"
            print "{}.".format(",".join(self.get_export_plugins()))
            sys.exit(1)

        load_dbenv()
        from aiida.orm.node import Node

        n = Node.get_subclass_from_pk(data_id)

        try:
            if not isinstance(n, self.dataclass):
                print("Node {} is of class {} instead "
                      "of {}".format(n, type(n), self.dataclass))
                sys.exit(1)
        except AttributeError:
            pass

        func(n, **parsed_args)


class Importable(object):
    """
    Provides shell completion for importable data nodes.

    Classes, inheriting Importable, MUST NOT contain attributes, starting
    with ``_import_``, which are not plugins for importing.
    """
    import_prefix = '_import_'
    import_parameters_postfix = '_parameters'

    def get_import_plugins(self):
        """
        Get the list of all implemented importers for data class.
        """
        method_names = dir(self)  # get list of class methods names
        valid_formats = [i[len(self.import_prefix):] for i in method_names
                         if i.startswith(self.import_prefix) and \
                         not i.endswith(self.import_parameters_postfix)]  # filter

        return {k: getattr(self, self.import_prefix + k) for k in valid_formats}

    def importfile(self, *args):
        import argparse, os, sys

        parser = argparse.ArgumentParser(
            prog=self.get_full_command_name(),
            description='Import data object.')
        parser.add_argument('--file', type=str, default=None,
                            help="Path of the imported file. Reads from "
                                 "standard input if not specified.")

        default_format = None
        try:
            default_format = self._default_import_format
        except AttributeError:
            if len(self.get_import_plugins().keys()) == 1:
                default_format = self.get_import_plugins().keys()[0]
            else:
                default_format = None

        parser.add_argument('--format', '-f', type=str, default=default_format,
                            help="Type of the imported file.",
                            choices=self.get_import_plugins().keys())

        # Augmenting the command line parameters with ones, that are used by
        # individual plugins
        for cmd in dir(self):
            if not cmd.startswith(self.import_prefix) or \
                    not cmd.endswith(self.import_parameters_postfix):
                continue
            getattr(self, cmd)(parser)

        args = list(args)
        parsed_args = vars(parser.parse_args(args))

        format = parsed_args.pop('format')
        filename = parsed_args.pop('file')

        if format is None:
            print "Default format is not defined, please specify.\n" + \
                  "Valid formats are:"
            for i in self.get_import_plugins().keys():
                print "  {}".format(i)
            sys.exit(0)

        if not filename:
            filename = "/dev/stdin"

        try:
            func = self.get_import_plugins()[format]
        except KeyError:
            print "Not implemented; implemented plugins are:"
            print "{}.".format(",".join(self.get_import_plugins()))
            sys.exit(1)

        load_dbenv()
        func(filename, **parsed_args)


class Depositable(object):
    """
    Provides shell completion for depositable data nodes.

    Classes, inheriting Depositable, MUST NOT contain attributes, starting
    with ``_deposit_``, which are not plugins for depositing.
    """
    deposit_prefix = '_deposit_'
    deposit_parameters_postfix = '_parameters'

    def get_deposit_plugins(self):
        """
        Get the list of all implemented deposition methods for data class.
        """
        method_names = dir(self) # get list of class methods names
        valid_formats = [ i[len(self.deposit_prefix):] for i in method_names
                         if i.startswith(self.deposit_prefix) and \
                            not i.endswith(self.deposit_parameters_postfix)] # filter

        return {k: getattr(self,self.deposit_prefix + k) for k in valid_formats}

    def deposit(self, *args):
        """
        Deposit the data node to a given database.
        """
        # DEVELOPER NOTE: to add a new plugin, just add a _deposit_xxx() method.
        import argparse,os
        parser = argparse.ArgumentParser(
            prog=self.get_full_command_name(),
            description='Deposit data object.')
        parser.add_argument('data_id', type=int, default=None,
                            help="ID of the data object to be deposited.")

        default_database = None
        try:
            default_database = self._default_deposition_database
        except AttributeError:
            if len(self.get_deposit_plugins().keys()) == 1:
                default_database = self.get_deposit_plugins().keys()[0]
            else:
                default_database = None

        parser.add_argument('--database', '-d', type=str, default=default_database,
                            help="Label of the database for deposition.",
                            choices=self.get_deposit_plugins().keys())

        # Augmenting the command line parameters with ones, that are used by
        # individual plugins
        for cmd in dir(self):
            if not cmd.startswith(self.deposit_prefix) or \
               not cmd.endswith(self.deposit_parameters_postfix):
                continue
            getattr(self,cmd)(parser)

        args = list(args)
        parsed_args = vars(parser.parse_args(args))

        database = parsed_args.pop('database')
        data_id = parsed_args.pop('data_id')

        if database is None:
            print "Default database is not defined, please specify.\n" + \
                  "Valid databases are:"
            for i in self.get_deposit_plugins().keys():
                print "  {}".format(i)
            sys.exit(0)

        try:
            func = self.get_deposit_plugins()[database]
        except KeyError:
            print "Not implemented; implemented plugins are:"
            print "{}.".format(",".join(self.get_deposit_plugins()))
            sys.exit(1)

        load_dbenv()
        from aiida.orm.node import Node
        n = Node.get_subclass_from_pk(data_id)

        try:
            if not isinstance(n,self.dataclass):
                print("Node {} is of class {} instead "
                      "of {}".format(n,type(n),self.dataclass))
                sys.exit(1)
        except AttributeError:
            pass

        calc = func(n,**parsed_args)
        print calc

# Note: this class should not be exposed directly in the main module,
# otherwise it becomes a command of 'verdi'. Instead, we want it to be a 
# subcommand of verdi data.
class _Upf(VerdiCommandWithSubcommands, Importable):
    """
    Setup and manage upf to be used

    This command allows to list and configure upf.
    """

    def __init__(self):
        """
        A dictionary with valid commands and functions to be called.
        """
        from aiida.orm.data.upf import UpfData

        self.dataclass = UpfData
        self.valid_subcommands = {
            'uploadfamily': (self.uploadfamily, self.complete_auto),
            'listfamilies': (self.listfamilies, self.complete_none),
            'import': (self.importfile, self.complete_none),
        }

    def uploadfamily(self, *args):
        """
        Upload a new pseudopotential family.
        
        Returns the numbers of files found and the number of nodes uploaded.
        
        Call without parameters to get some help.
        """
        import inspect
        import readline
        import os.path

        from aiida.common.exceptions import NotExistent, ValidationError
        from aiida.orm import Computer as AiidaOrmComputer

        if not len(args) == 3 and not len(args) == 4:
            print >> sys.stderr, ("After 'upf uploadfamily' there should be three "
                                  "arguments:")
            print >> sys.stderr, ("folder, group_name, group_description "
                                  "[OPTIONAL: --stop-if-existing]\n")
            sys.exit(1)

        folder = os.path.abspath(args[0])
        group_name = args[1]
        group_description = args[2]
        stop_if_existing = False

        if len(args) == 4:
            if args[3] == "--stop-if-existing":
                stop_if_existing = True
            else:
                print >> sys.stderr, 'Unknown directive: ' + args[3]
                sys.exit(1)

        if (not os.path.isdir(folder)):
            print >> sys.stderr, 'Cannot find directory: ' + folder
            sys.exit(1)

        load_dbenv()

        import aiida.orm.data.upf as upf

        files_found, files_uploaded = upf.upload_upf_family(folder, group_name,
                                                            group_description, stop_if_existing)

        print "UPF files found: {}. New files uploaded: {}".format(files_found, files_uploaded)


    def listfamilies(self, *args):
        """
        Print on screen the list of upf families installed
        """
        # note that the following command requires that the upfdata has a
        # key called element. As such, it is not well separated.
        import argparse

        from aiida.orm.data.upf import UPFGROUP_TYPE

        parser = argparse.ArgumentParser(
            prog=self.get_full_command_name(),
            description='List AiiDA upf families.')
        parser.add_argument('-e', '--element', nargs='+', type=str, default=None,
                            help="Filter the families only to those containing "
                                 "a pseudo for each of the specified elements")
        parser.add_argument('-d', '--with-description',
                            dest='with_description', action='store_true',
                            help="Show also the description for the UPF family")
        parser.set_defaults(with_description=False)

        args = list(args)
        parsed_args = parser.parse_args(args)

        load_dbenv()

        from aiida.orm import DataFactory


        UpfData = DataFactory('upf')

        groups = UpfData.get_upf_groups(filter_elements=parsed_args.element)

        if groups:
            for g in groups:
                pseudos = UpfData.query(dbgroups=g.dbgroup).distinct()
                num_pseudos = pseudos.count()

                pseudos_list = pseudos.filter(
                    dbattributes__key="element").values_list(
                    'dbattributes__tval', flat=True)

                new_ps = pseudos.filter(
                    dbattributes__key="element").values_list(
                    'dbattributes__tval', flat=True)

                if parsed_args.with_description:
                    description_string = ": {}".format(g.description)
                else:
                    description_string = ""

                if num_pseudos != len(set(pseudos_list)):
                    print ("x {} [INVALID: {} pseudos, for {} elements]{}"
                           .format(g.name, num_pseudos, len(set(pseudos_list)),
                                   description_string))
                    print ("  Maybe the pseudopotential family wasn't "
                           "setup with the uploadfamily function?")

                else:
                    print "* {} [{} pseudos]{}".format(g.name, num_pseudos,
                                                       description_string)
        else:
            print "No valid UPF pseudopotential family found."

    def _import_upf(self, filename, **kwargs):
        """
        Importer from UPF.
        """
        try:
            node, _ = self.dataclass.get_or_create(filename)
            print node
        except ValueError as e:
            print e


class _Bands(VerdiCommandWithSubcommands, Listable, Visualizable):
    """
    Manipulation on the bands
    """

    def __init__(self):
        """
        A dictionary with valid commands and functions to be called.
        """
        from aiida.orm.data.array.bands import BandsData

        self.dataclass = BandsData
        self.valid_subcommands = {
            'show': (self.show, self.complete_none),
            'list': (self.list, self.complete_none),
        }

    def query(self, args):
        """
        Perform the query and return information for the list.

        :param args: a namespace with parsed command line parameters.
        :return: table (list of lists) with information, describing nodes.
            Each row describes a single hit.
        """
        load_dbenv()
        import datetime
        from collections import defaultdict
        from aiida.orm import DataFactory
        from django.db.models import Q
        from django.utils import timezone
        from aiida.djsite.utils import get_automatic_user
        from aiida.common.utils import grouper
        from aiida.orm.data.structure import (get_formula, get_symbols_string,
                                              has_vacancies)
        from aiida.djsite.db import models
        from aiida.orm import Node
        from aiida.djsite.db.models import DbPath

        query_group_size = 100  # we group the attribute query in chunks of this size

        StructureData = DataFactory('structure')
        BandsData = DataFactory('array.bands')
        now = timezone.now()

        # First, I run a query to get all BandsData of the past N days
        q_object = None
        if args.all_users:
            q_object = Q()
        else:
            q_object = Q(user=get_automatic_user())
        if args.past_days is not None:
            now = timezone.now()
            n_days_ago = now - datetime.timedelta(days=args.past_days)
            q_object.add(Q(ctime__gte=n_days_ago), Q.AND)

        bands_list = BandsData.query(q_object).distinct().order_by('ctime')

        bands_list_data = bands_list.values_list('pk', 'label', 'ctime')

        # split data in chunks
        grouped_bands_list_data = grouper(query_group_size,
                                          [(_[0], _[1], _[2]) for _ in bands_list_data])

        entry_list = []

        for this_chunk in grouped_bands_list_data:
            # gather all banddata pks
            pks = [_[0] for _ in this_chunk]

            # get all the StructureData that are parents of the selected bandsdatas
            q_object = Q(child__in=pks)
            if not args.all_users:
                q_object.add(Q(child__user=get_automatic_user()), Q.AND)
            q_object.add(Q(parent__type='data.structure.StructureData.'), Q.AND)
            structure_list = DbPath.objects.filter(q_object).distinct()
            structure_list_data = structure_list.values_list('parent_id', 'child_id', 'depth')

            # select the pks of all structure involved
            # the right structure is chosen as the closest structure in the graph
            struc_pks = []
            for band_pk in pks:
                try:
                    struc_pks.append(min([_ for _ in structure_list_data if _[1] == band_pk],
                                         key=lambda x: x[-1]
                    )[0]
                    )
                except ValueError:  # no structure in input
                    struc_pks.append(None)

            # query for the attributes needed for the structure formula
            attr_query = Q(key__startswith='kinds') | Q(key__startswith='sites')
            attrs = models.DbAttribute.objects.filter(attr_query,
                                                      dbnode__in=struc_pks).values_list(
                'dbnode__pk', 'key', 'datatype', 'tval', 'fval',
                'ival', 'bval', 'dval')

            results = defaultdict(dict)
            for attr in attrs:
                results[attr[0]][attr[1]] = {"datatype": attr[2],
                                             "tval": attr[3],
                                             "fval": attr[4],
                                             "ival": attr[5],
                                             "bval": attr[6],
                                             "dval": attr[7]}
            # organize all of it in a dictionary
            deser_data = {}
            for k in results:
                deser_data[k] = models.deserialize_attributes(results[k],
                                                              sep=models.DbAttribute._sep)

            # prepare the printout
            for ((band_pk, label, date), struc_pk) in zip(this_chunk, struc_pks):
                if struc_pk is not None:
                    # Exclude structures by the elements
                    if args.element is not None:
                        all_kinds = [k['symbols'] for k in deser_data[struc_pk]['kinds']]
                        all_symbols = [item for sublist in all_kinds for item in sublist]
                        if not any([s in args.element for s in all_symbols]
                        ):
                            continue
                    if args.element_only is not None:
                        all_kinds = [k['symbols'] for k in deser_data[struc_pk]['kinds']]
                        all_symbols = [item for sublist in all_kinds for item in sublist]
                        if not all([s in all_symbols for s in args.element_only]
                        ):
                            continue

                    # build the formula
                    symbol_dict = {k['name']: get_symbols_string(k['symbols'],
                                                                 k['weights'])
                                   for k in deser_data[struc_pk]['kinds']}
                    try:
                        symbol_list = [symbol_dict[s['kind_name']]
                                       for s in deser_data[struc_pk]['sites']]
                        formula = get_formula(symbol_list,
                                              mode=args.formulamode)
                    # If for some reason there is no kind with the name
                    # referenced by the site
                    except KeyError:
                        formula = "<<UNKNOWN>>"
                        # cycle if we imposed the filter on elements
                        if args.element is not None or args.element_only is not None:
                            continue
                else:
                    formula = "<<UNKNOWN>>"
                    # cycle if we imposed the filter on elements
                    if args.element is not None or args.element_only is not None:
                        continue

                entry_list.append([str(band_pk),
                                   str(formula),
                                   date.strftime('%d %b %Y'),
                                   label])
        return entry_list

    def append_list_cmdline_arguments(self, parser):
        """
        Append additional command line parameters, that are later parsed and
        used in the query construction.

        :param parser: instance of argparse.ArgumentParser
        """
        parser.add_argument('-e', '--element', nargs='+', type=str, default=None,
                            help="Print all bandsdatas from structures "
                                 "containing desired elements")
        parser.add_argument('-eo', '--element-only', nargs='+', type=str, default=None,
                            help="Print all bandsdatas from structures "
                                 "containing only the selected elements")
        parser.add_argument('-f', '--formulamode', type=str, default='hill',
                            help="Formula printing mode (hill, reduce, allreduce"
                                 " or compact1) (if None, does not print the formula)",
                            action='store')
        parser.add_argument('-p', '--past-days', metavar='N',
                            help="Add a filter to show only bandsdatas created in the past N days",
                            type=int, action='store')

    def get_column_names(self):
        """
        Return the list with column names.

        :note: neither the number nor correspondence of column names and
            actual columns in the output from the query() are checked.
        """
        return ["ID", "formula", "ctime", "label"]

    def _show_xmgrace(self, exec_name, list_bands):
        """
        Plugin for xmgrace
        """
        import tempfile, subprocess, numpy
        from aiida.orm.data.array.bands import max_num_agr_colors

        list_files = []
        current_band_number = 0
        for iband, bands in enumerate(list_bands):
            # extract number of bands
            nbnds = bands.get_bands().shape[1]
            text = bands._exportstring('agr', setnumber_offset=current_band_number,
                                       color_number=numpy.mod(iband + 1, max_num_agr_colors))
            # write a tempfile
            f = tempfile.NamedTemporaryFile(suffix='.agr')
            f.write(text)
            f.flush()
            list_files.append(f)
            # update the number of bands already plotted
            current_band_number += nbnds

        try:
            subprocess.check_output([exec_name] + [f.name for f in list_files])
            _ = [f.close() for f in list_files]
        except subprocess.CalledProcessError:
            # The program died: just print a message
            print "Note: the call to {} ended with an error.".format(
                exec_name)
            _ = [f.close() for f in list_files]
        except OSError as e:
            _ = [f.close() for f in list_files]
            if e.errno == 2:
                print ("No executable '{}' found. Add to the path, "
                       "or try with an absolute path.".format(
                    exec_name))
                sys.exit(1)
            else:
                raise

<<<<<<< HEAD
class _Structure(VerdiCommandWithSubcommands,
                 Listable,Visualizable,Exportable,Depositable):
=======

class _Structure(VerdiCommandWithSubcommands, Listable, Visualizable, Exportable):
>>>>>>> 8afc78c5
    """
    Visualize AiIDA structures
    """

    def __init__(self):
        """
        A dictionary with valid commands and functions to be called.
        """
        from aiida.orm.data.structure import StructureData

        self.dataclass = StructureData
        self.valid_subcommands = {
            'show': (self.show, self.complete_none),
            'list': (self.list, self.complete_none),
            'export': (self.export, self.complete_none),
<<<<<<< HEAD
            'deposit': (self.deposit, self.complete_none),
            }
        
    def query(self,args):
=======
        }

    def query(self, args):
>>>>>>> 8afc78c5
        """
        Perform the query
        """
        load_dbenv()
        import datetime
        from collections import defaultdict
        from aiida.orm import DataFactory
        from django.db.models import Q
        from django.utils import timezone
        from aiida.djsite.utils import get_automatic_user
        from aiida.common.utils import grouper
        from aiida.orm.data.structure import (get_formula, get_symbols_string,
                                              has_vacancies)
        from aiida.djsite.db import models

        query_group_size = 100  # we group the attribute query in chunks of this size

        StructureData = DataFactory('structure')
        now = timezone.now()
        q_object = None
        if args.all_users:
            q_object = Q()
        else:
            q_object = Q(user=get_automatic_user())

        if args.past_days is not None:
            now = timezone.now()
            n_days_ago = now - datetime.timedelta(days=args.past_days)
            q_object.add(Q(ctime__gte=n_days_ago), Q.AND)
        if args.element is not None:
            q1 = models.DbAttribute.objects.filter(key__startswith='kinds.',
                                                   key__contains='.symbols.',
                                                   tval=args.element[0])
            struc_list = StructureData.query(q_object,
                                             dbattributes__in=q1).distinct().order_by('ctime')
            if args.elementonly:
                print "Not implemented elementonly search"
                sys.exit(1)

        else:
            struc_list = StructureData.query(q_object).distinct().order_by('ctime')

        struc_list_data = struc_list.values_list('pk', 'label')
        # Used later for efficiency reasons
        struc_list_data_dict = dict(struc_list_data)

        entry_list = []
        if struc_list:
            struc_list_pks_grouped = grouper(query_group_size,
                                             [_[0] for _ in struc_list_data])

            for struc_list_pks_part in struc_list_pks_grouped:
                to_print = []
                # get attributes needed for formula from another query
                attr_query = Q(key__startswith='kinds') | Q(key__startswith='sites')
                # key__endswith='kind_name')
                attrs = models.DbAttribute.objects.filter(attr_query,
                                                          dbnode__in=struc_list_pks_part).values_list(
                    'dbnode__pk', 'key', 'datatype', 'tval', 'fval',
                    'ival', 'bval', 'dval')

                results = defaultdict(dict)
                for attr in attrs:
                    results[attr[0]][attr[1]] = {
                        "datatype": attr[2],
                        "tval": attr[3],
                        "fval": attr[4],
                        "ival": attr[5],
                        "bval": attr[6],
                        "dval": attr[7]}

                deser_data = {}
                for k in results:
                    deser_data[k] = models.deserialize_attributes(results[k],
                                                                  sep=models.DbAttribute._sep)

                for s_pk in struc_list_pks_part:
                    symbol_dict = {}
                    for k in deser_data[s_pk]['kinds']:
                        symbols = k['symbols']
                        weights = k['weights']
                        symbol_dict[k['name']] = get_symbols_string(symbols,
                                                                    weights)
                    try:
                        symbol_list = []
                        for s in deser_data[s_pk]['sites']:
                            symbol_list.append(symbol_dict[s['kind_name']])
                        formula = get_formula(symbol_list,
                                              mode=args.formulamode)
                    # If for some reason there is no kind with the name
                    # referenced by the site
                    except KeyError:
                        formula = "<<UNKNOWN>>"
                    entry_list.append([str(s_pk),
                                       str(formula),
                                       struc_list_data_dict[s_pk]])
        return entry_list

    def append_list_cmdline_arguments(self, parser):
        parser.add_argument('-e', '--element', nargs='+', type=str, default=None,
                            help="Print all structures containing desired elements")
        parser.add_argument('-eo', '--elementonly', action='store_true',
                            help="If set, structures do not contain different "
                                 "elements (to be used with -e option)")
        parser.add_argument('-f', '--formulamode', type=str, default='hill',
                            help="Formula printing mode (hill, reduce, allreduce"
                                 " or compact1) (if None, does not print the formula)",
                            action='store')
        parser.add_argument('-p', '--past-days', metavar='N',
                            help="Add a filter to show only structures created in the past N days",
                            type=int, action='store')

    def get_column_names(self):
        return ["ID", "formula", "label"]

    def _show_xcrysden(self, exec_name, structure_list):
        """
        Plugin for xcrysden
        """
        import tempfile, subprocess

        if len(structure_list) > 1:
            raise MultipleObjectsError("Visualization of multiple objects "
                                       "is not implemented")
        structure = structure_list[0]

        with tempfile.NamedTemporaryFile(suffix='.xsf') as f:
            f.write(structure._exportstring('xsf'))
            f.flush()

            try:
                subprocess.check_output([exec_name, '--xsf', f.name])
            except subprocess.CalledProcessError:
                # The program died: just print a message
                print "Note: the call to {} ended with an error.".format(
                    exec_name)
            except OSError as e:
                if e.errno == 2:
                    print ("No executable '{}' found. Add to the path, "
                           "or try with an absolute path.".format(
                        exec_name))
                    sys.exit(1)
                else:
                    raise

    def _show_vmd(self, exec_name, structure_list):
        """
        Plugin for vmd
        """
        import tempfile, subprocess

        if len(structure_list) > 1:
            raise MultipleObjectsError("Visualization of multiple objects "
                                       "is not implemented")
        structure = structure_list[0]

        with tempfile.NamedTemporaryFile(suffix='.xsf') as f:
            f.write(structure._exportstring('xsf'))
            f.flush()

            try:
                subprocess.check_output([exec_name, f.name])
            except subprocess.CalledProcessError:
                # The program died: just print a message
                print "Note: the call to {} ended with an error.".format(
                    exec_name)
            except OSError as e:
                if e.errno == 2:
                    print ("No executable '{}' found. Add to the path, "
                           "or try with an absolute path.".format(
                        exec_name))
                    sys.exit(1)
                else:
                    raise

    def _show_jmol(self, exec_name, structure_list):
        """
        Plugin for jmol
        """
        import tempfile, subprocess

        with tempfile.NamedTemporaryFile() as f:
            for structure in structure_list:
                f.write(structure._exportstring('cif'))
            f.flush()

            try:
                subprocess.check_output([exec_name, f.name])
            except subprocess.CalledProcessError:
                # The program died: just print a message
                print "Note: the call to {} ended with an error.".format(
                    exec_name)
            except OSError as e:
                if e.errno == 2:
                    print ("No executable '{}' found. Add to the path, "
                           "or try with an absolute path.".format(
                        exec_name))
                    sys.exit(1)
                else:
                    raise

<<<<<<< HEAD
    def _export_tcod(self,node,parameter_data=None,**kwargs):
        """
        Plugin for TCOD
        """
        parameters = None
        if parameter_data is not None:
            from aiida.orm import DataFactory
            ParameterData = DataFactory('parameter')
            parameters = ParameterData.get_subclass_from_pk(parameter_data)
        print node._exportstring('tcod',parameters=parameters,**kwargs)

    def _export_tcod_parameters(self,parser,**kwargs):
        """
        Command line parameters for TCOD
        """
        from aiida.tools.dbexporters.tcod import extend_with_cmdline_parameters
        extend_with_cmdline_parameters(parser,self.dataclass.__name__)

    def _export_xsf(self,node,**kwargs):
=======
    def _export_xsf(self, node):
>>>>>>> 8afc78c5
        """
        Exporter to XSF.
        """
        print node._exportstring('xsf')

<<<<<<< HEAD
    def _export_cif(self,node,**kwargs):
=======
    def _export_cif(self, node):
>>>>>>> 8afc78c5
        """
        Exporter to CIF.
        """
        print node._exportstring('cif')

    def _export_xyz(self, node):
        """
        Exporter to XYZ.
        """
        print node._exportstring('xyz')

<<<<<<< HEAD
    def _deposit_tcod(self,node,parameter_data=None,**kwargs):
        """
        Deposition plugin for TCOD.
        """
        from aiida.tools.dbexporters.tcod import deposit
        parameters = None
        if parameter_data is not None:
            from aiida.orm import DataFactory
            ParameterData = DataFactory('parameter')
            parameters = ParameterData.get_subclass_from_pk(parameter_data)
        return deposit(node,parameters=parameters,**kwargs)

    def _deposit_tcod_parameters(self,parser,**kwargs):
        """
        Command line parameters deposition plugin for TCOD.
        """
        from aiida.tools.dbexporters.tcod import (deposition_cmdline_parameters,
                                                  extend_with_cmdline_parameters)
        deposition_cmdline_parameters(parser,self.dataclass.__name__)
        extend_with_cmdline_parameters(parser,self.dataclass.__name__)

class _Cif(VerdiCommandWithSubcommands,
           Listable,Visualizable,Exportable,Importable,Depositable):
=======

class _Cif(VerdiCommandWithSubcommands, Listable, Visualizable, Exportable, Importable):
>>>>>>> 8afc78c5
    """
    Visualize CIF structures
    """

    def __init__(self):
        """
        A dictionary with valid commands and functions to be called.
        """
        from aiida.orm.data.cif import CifData

        self.dataclass = CifData
        self.valid_subcommands = {
            'show': (self.show, self.complete_none),
            'list': (self.list, self.complete_none),
            'export': (self.export, self.complete_none),
            'import': (self.importfile, self.complete_none),
<<<<<<< HEAD
            'deposit': (self.deposit, self.complete_none),
            }
=======
        }
>>>>>>> 8afc78c5

    def _show_jmol(self, exec_name, structure_list):
        """
        Plugin for jmol
        """
        import tempfile, subprocess

        with tempfile.NamedTemporaryFile() as f:
            for structure in structure_list:
                f.write(structure._exportstring('cif'))
            f.flush()

            try:
                subprocess.check_output([exec_name, f.name])
            except subprocess.CalledProcessError:
                # The program died: just print a message
                print "Note: the call to {} ended with an error.".format(
                    exec_name)
            except OSError as e:
                if e.errno == 2:
                    print ("No executable '{}' found. Add to the path, "
                           "or try with an absolute path.".format(
                        exec_name))
                    sys.exit(1)
                else:
                    raise

    def query(self, args):
        """
        Perform the query and return information for the list.

        :param args: a namespace with parsed command line parameters.
        :return: table (list of lists) with information, describing nodes.
            Each row describes a single hit.
        """
        load_dbenv()
        import datetime
        from aiida.orm import DataFactory
        from django.db.models import Q
        from django.utils import timezone
        from aiida.djsite.utils import get_automatic_user

        now = timezone.now()
        q_object = None
        if args.all_users:
            q_object = Q()
        else:
            q_object = Q(user=get_automatic_user())

        if args.past_days is not None:
            now = timezone.now()
            n_days_ago = now - datetime.timedelta(days=args.past_days)
            q_object.add(Q(ctime__gte=n_days_ago), Q.AND)

        object_list = self.dataclass.query(q_object).distinct().order_by('ctime')

        entry_list = []
        for obj in object_list:
            formulae = '?'
            try:
                formulae = ",".join(obj.get_attr('formulae'))
            except AttributeError:
                pass
            except TypeError:
                pass
            source_url = '?'
            try:
                source_url = obj.get_attr('url')
            except AttributeError:
                pass
            entry_list.append([str(obj.pk), formulae, source_url])
        return entry_list

    def get_column_names(self):
        """
        Return the list with column names.

        :note: neither the number nor correspondence of column names and
            actual columns in the output from the query() are checked.
        """
        return ["ID", "formulae", "source_url"]

<<<<<<< HEAD
    def _export_cif(self,node,**kwargs):
=======
    def _export_cif(self, node):
>>>>>>> 8afc78c5
        """
        Exporter to CIF.
        """
        print node._exportstring('cif')

<<<<<<< HEAD
    def _export_tcod(self,node,parameter_data=None,**kwargs):
        """
        Plugin for TCOD
        """
        parameters = None
        if parameter_data is not None:
            from aiida.orm import DataFactory
            ParameterData = DataFactory('parameter')
            parameters = ParameterData.get_subclass_from_pk(parameter_data)
        print node._exportstring('tcod',parameters=parameters,**kwargs)

    def _export_tcod_parameters(self,parser,**kwargs):
        """
        Command line parameters for TCOD
        """
        from aiida.tools.dbexporters.tcod import extend_with_cmdline_parameters
        extend_with_cmdline_parameters(parser,self.dataclass.__name__)

    def _import_cif(self,filename,**kwargs):
=======
    def _import_cif(self, filename, **kwargs):
>>>>>>> 8afc78c5
        """
        Importer from CIF.
        """
        import os.path

        try:
            node, _ = self.dataclass.get_or_create(os.path.abspath(filename))
            print node
        except ValueError as e:
            print e

<<<<<<< HEAD
    def _deposit_tcod(self,node,parameter_data=None,**kwargs):
        """
        Deposition plugin for TCOD.
        """
        from aiida.tools.dbexporters.tcod import deposit
        parameters = None
        if parameter_data is not None:
            from aiida.orm import DataFactory
            ParameterData = DataFactory('parameter')
            parameters = ParameterData.get_subclass_from_pk(parameter_data)
        return deposit(node,parameters=parameters,**kwargs)

    def _deposit_tcod_parameters(self,parser,**kwargs):
        """
        Command line parameters deposition plugin for TCOD.
        """
        from aiida.tools.dbexporters.tcod import (deposition_cmdline_parameters,
                                                  extend_with_cmdline_parameters)
        deposition_cmdline_parameters(parser,self.dataclass.__name__)
        extend_with_cmdline_parameters(parser,self.dataclass.__name__)

class _Trajectory(VerdiCommandWithSubcommands,
                  Listable,Visualizable,Exportable,Depositable):
=======

class _Trajectory(VerdiCommandWithSubcommands, Listable, Visualizable, Exportable):
>>>>>>> 8afc78c5
    """
    View and manipulate TrajectoryData instances.
    """

    def __init__(self):
        """
        A dictionary with valid commands and functions to be called.
        """
        from aiida.orm.data.array.trajectory import TrajectoryData

        self.dataclass = TrajectoryData
        self.valid_subcommands = {
            'show': (self.show, self.complete_none),
            'list': (self.list, self.complete_none),
            'export': (self.export, self.complete_none),
<<<<<<< HEAD
            'deposit': (self.deposit, self.complete_none),
            }
=======
        }
>>>>>>> 8afc78c5

    def _show_jmol(self, exec_name, trajectory_list, **kwargs):
        """
        Plugin for jmol
        """
        import tempfile, subprocess

        with tempfile.NamedTemporaryFile() as f:
            for trajectory in trajectory_list:
                f.write(trajectory._exportstring('cif', **kwargs))
            f.flush()

            try:
                subprocess.check_output([exec_name, f.name])
            except subprocess.CalledProcessError:
                # The program died: just print a message
                print "Note: the call to {} ended with an error.".format(
                    exec_name)
            except OSError as e:
                if e.errno == 2:
                    print ("No executable '{}' found. Add to the path, "
                           "or try with an absolute path.".format(
                        exec_name))
                    sys.exit(1)
                else:
                    raise

    def _show_jmol_parameters(self, parser):
        """
        Describe command line parameters.
        """
        parser.add_argument('--step',
                            help="ID of the trajectory step. If none is "
                                 "supplied, all steps are exported.",
                            type=int, action='store')

<<<<<<< HEAD
    def _export_tcod(self,node,parameter_data=None,**kwargs):
        """
        Plugin for TCOD
        """
        parameters = None
        if parameter_data is not None:
            from aiida.orm import DataFactory
            ParameterData = DataFactory('parameter')
            parameters = ParameterData.get_subclass_from_pk(parameter_data)
        print node._exportstring('tcod',
                                 parameters=parameters,
                                 **kwargs)

    def _export_tcod_parameters(self,parser,**kwargs):
        """
        Command line parameters for TCOD
        """
        from aiida.tools.dbexporters.tcod import extend_with_cmdline_parameters
        extend_with_cmdline_parameters(parser,self.dataclass.__name__)

    def _export_cif(self,node,**kwargs):
=======
    def _export_cif(self, node, **kwargs):
>>>>>>> 8afc78c5
        """
        Exporter to CIF.
        """
        print node._exportstring('cif', **kwargs)

<<<<<<< HEAD
    def _export_cif_parameters(self,parser,**kwargs):
=======
    def _export_cif_parameters(self, parser):
>>>>>>> 8afc78c5
        """
        Describe command line parameters.
        """
        parser.add_argument('--step', dest='trajectory_index',
                            help="ID of the trajectory step. If none is "
                                 "supplied, all steps are exported.",
                            type=int, action='store')

<<<<<<< HEAD
    def _deposit_tcod(self,node,parameter_data=None,**kwargs):
        """
        Deposition plugin for TCOD.
        """
        from aiida.tools.dbexporters.tcod import deposit
        parameters = None
        if parameter_data is not None:
            from aiida.orm import DataFactory
            ParameterData = DataFactory('parameter')
            parameters = ParameterData.get_subclass_from_pk(parameter_data)
        return deposit(node,parameters=parameters,**kwargs)

    def _deposit_tcod_parameters(self,parser,**kwargs):
        """
        Command line parameters deposition plugin for TCOD.
        """
        from aiida.tools.dbexporters.tcod import (deposition_cmdline_parameters,
                                                  extend_with_cmdline_parameters)
        deposition_cmdline_parameters(parser,self.dataclass.__name__)
        extend_with_cmdline_parameters(parser,self.dataclass.__name__)
        self._export_cif_parameters(parser)

class _Parameter(VerdiCommandWithSubcommands,Visualizable):
=======

class _Parameter(VerdiCommandWithSubcommands, Visualizable):
>>>>>>> 8afc78c5
    """
    View and manipulate Parameter data classes.
    """

    def __init__(self):
        """
        A dictionary with valid commands and functions to be called.
        """
        from aiida.orm.data.parameter import ParameterData

        self.dataclass = ParameterData
        self._default_show_format = 'json_date'
        self.valid_subcommands = {
            'show': (self.show, self.complete_none),
        }

    def _show_json_date(self, exec_name, node_list):
        """
        Show contents of ParameterData nodes.
        """
        from aiida.cmdline import print_dictionary

        for node in node_list:
            the_dict = node.get_dict()
            print_dictionary(the_dict, 'json+date')<|MERGE_RESOLUTION|>--- conflicted
+++ resolved
@@ -889,13 +889,9 @@
             else:
                 raise
 
-<<<<<<< HEAD
+
 class _Structure(VerdiCommandWithSubcommands,
-                 Listable,Visualizable,Exportable,Depositable):
-=======
-
-class _Structure(VerdiCommandWithSubcommands, Listable, Visualizable, Exportable):
->>>>>>> 8afc78c5
+                 Listable, Visualizable, Exportable, Depositable):
     """
     Visualize AiIDA structures
     """
@@ -911,16 +907,10 @@
             'show': (self.show, self.complete_none),
             'list': (self.list, self.complete_none),
             'export': (self.export, self.complete_none),
-<<<<<<< HEAD
             'deposit': (self.deposit, self.complete_none),
-            }
+        }
         
-    def query(self,args):
-=======
-        }
-
     def query(self, args):
->>>>>>> 8afc78c5
         """
         Perform the query
         """
@@ -1122,8 +1112,7 @@
                 else:
                     raise
 
-<<<<<<< HEAD
-    def _export_tcod(self,node,parameter_data=None,**kwargs):
+    def _export_tcod(self, node, parameter_data=None, **kwargs):
         """
         Plugin for TCOD
         """
@@ -1134,27 +1123,20 @@
             parameters = ParameterData.get_subclass_from_pk(parameter_data)
         print node._exportstring('tcod',parameters=parameters,**kwargs)
 
-    def _export_tcod_parameters(self,parser,**kwargs):
+    def _export_tcod_parameters(self, parser, **kwargs):
         """
         Command line parameters for TCOD
         """
         from aiida.tools.dbexporters.tcod import extend_with_cmdline_parameters
         extend_with_cmdline_parameters(parser,self.dataclass.__name__)
 
-    def _export_xsf(self,node,**kwargs):
-=======
-    def _export_xsf(self, node):
->>>>>>> 8afc78c5
+    def _export_xsf(self, node, **kwargs):
         """
         Exporter to XSF.
         """
         print node._exportstring('xsf')
 
-<<<<<<< HEAD
-    def _export_cif(self,node,**kwargs):
-=======
-    def _export_cif(self, node):
->>>>>>> 8afc78c5
+    def _export_cif(self, node, **kwargs):
         """
         Exporter to CIF.
         """
@@ -1166,8 +1148,7 @@
         """
         print node._exportstring('xyz')
 
-<<<<<<< HEAD
-    def _deposit_tcod(self,node,parameter_data=None,**kwargs):
+    def _deposit_tcod(self, node, parameter_data=None, **kwargs):
         """
         Deposition plugin for TCOD.
         """
@@ -1188,12 +1169,9 @@
         deposition_cmdline_parameters(parser,self.dataclass.__name__)
         extend_with_cmdline_parameters(parser,self.dataclass.__name__)
 
+
 class _Cif(VerdiCommandWithSubcommands,
-           Listable,Visualizable,Exportable,Importable,Depositable):
-=======
-
-class _Cif(VerdiCommandWithSubcommands, Listable, Visualizable, Exportable, Importable):
->>>>>>> 8afc78c5
+           Listable, Visualizable, Exportable, Importable, Depositable):
     """
     Visualize CIF structures
     """
@@ -1210,12 +1188,8 @@
             'list': (self.list, self.complete_none),
             'export': (self.export, self.complete_none),
             'import': (self.importfile, self.complete_none),
-<<<<<<< HEAD
             'deposit': (self.deposit, self.complete_none),
-            }
-=======
         }
->>>>>>> 8afc78c5
 
     def _show_jmol(self, exec_name, structure_list):
         """
@@ -1298,18 +1272,13 @@
         """
         return ["ID", "formulae", "source_url"]
 
-<<<<<<< HEAD
-    def _export_cif(self,node,**kwargs):
-=======
-    def _export_cif(self, node):
->>>>>>> 8afc78c5
+    def _export_cif(self, node, **kwargs):
         """
         Exporter to CIF.
         """
         print node._exportstring('cif')
 
-<<<<<<< HEAD
-    def _export_tcod(self,node,parameter_data=None,**kwargs):
+    def _export_tcod(self, node, parameter_data=None, **kwargs):
         """
         Plugin for TCOD
         """
@@ -1327,10 +1296,7 @@
         from aiida.tools.dbexporters.tcod import extend_with_cmdline_parameters
         extend_with_cmdline_parameters(parser,self.dataclass.__name__)
 
-    def _import_cif(self,filename,**kwargs):
-=======
     def _import_cif(self, filename, **kwargs):
->>>>>>> 8afc78c5
         """
         Importer from CIF.
         """
@@ -1342,8 +1308,7 @@
         except ValueError as e:
             print e
 
-<<<<<<< HEAD
-    def _deposit_tcod(self,node,parameter_data=None,**kwargs):
+    def _deposit_tcod(self, node, parameter_data=None, **kwargs):
         """
         Deposition plugin for TCOD.
         """
@@ -1355,7 +1320,7 @@
             parameters = ParameterData.get_subclass_from_pk(parameter_data)
         return deposit(node,parameters=parameters,**kwargs)
 
-    def _deposit_tcod_parameters(self,parser,**kwargs):
+    def _deposit_tcod_parameters(self, parser, **kwargs):
         """
         Command line parameters deposition plugin for TCOD.
         """
@@ -1364,12 +1329,9 @@
         deposition_cmdline_parameters(parser,self.dataclass.__name__)
         extend_with_cmdline_parameters(parser,self.dataclass.__name__)
 
+
 class _Trajectory(VerdiCommandWithSubcommands,
-                  Listable,Visualizable,Exportable,Depositable):
-=======
-
-class _Trajectory(VerdiCommandWithSubcommands, Listable, Visualizable, Exportable):
->>>>>>> 8afc78c5
+                  Listable, Visualizable, Exportable, Depositable):
     """
     View and manipulate TrajectoryData instances.
     """
@@ -1385,12 +1347,8 @@
             'show': (self.show, self.complete_none),
             'list': (self.list, self.complete_none),
             'export': (self.export, self.complete_none),
-<<<<<<< HEAD
             'deposit': (self.deposit, self.complete_none),
-            }
-=======
         }
->>>>>>> 8afc78c5
 
     def _show_jmol(self, exec_name, trajectory_list, **kwargs):
         """
@@ -1427,8 +1385,7 @@
                                  "supplied, all steps are exported.",
                             type=int, action='store')
 
-<<<<<<< HEAD
-    def _export_tcod(self,node,parameter_data=None,**kwargs):
+    def _export_tcod(self, node, parameter_data=None, **kwargs):
         """
         Plugin for TCOD
         """
@@ -1441,27 +1398,20 @@
                                  parameters=parameters,
                                  **kwargs)
 
-    def _export_tcod_parameters(self,parser,**kwargs):
+    def _export_tcod_parameters(self, parser, **kwargs):
         """
         Command line parameters for TCOD
         """
         from aiida.tools.dbexporters.tcod import extend_with_cmdline_parameters
         extend_with_cmdline_parameters(parser,self.dataclass.__name__)
 
-    def _export_cif(self,node,**kwargs):
-=======
     def _export_cif(self, node, **kwargs):
->>>>>>> 8afc78c5
         """
         Exporter to CIF.
         """
         print node._exportstring('cif', **kwargs)
 
-<<<<<<< HEAD
-    def _export_cif_parameters(self,parser,**kwargs):
-=======
-    def _export_cif_parameters(self, parser):
->>>>>>> 8afc78c5
+    def _export_cif_parameters(self, parser, **kwargs):
         """
         Describe command line parameters.
         """
@@ -1470,8 +1420,7 @@
                                  "supplied, all steps are exported.",
                             type=int, action='store')
 
-<<<<<<< HEAD
-    def _deposit_tcod(self,node,parameter_data=None,**kwargs):
+    def _deposit_tcod(self, node, parameter_data=None, **kwargs):
         """
         Deposition plugin for TCOD.
         """
@@ -1483,7 +1432,7 @@
             parameters = ParameterData.get_subclass_from_pk(parameter_data)
         return deposit(node,parameters=parameters,**kwargs)
 
-    def _deposit_tcod_parameters(self,parser,**kwargs):
+    def _deposit_tcod_parameters(self, parser, **kwargs):
         """
         Command line parameters deposition plugin for TCOD.
         """
@@ -1493,11 +1442,8 @@
         extend_with_cmdline_parameters(parser,self.dataclass.__name__)
         self._export_cif_parameters(parser)
 
-class _Parameter(VerdiCommandWithSubcommands,Visualizable):
-=======
 
 class _Parameter(VerdiCommandWithSubcommands, Visualizable):
->>>>>>> 8afc78c5
     """
     View and manipulate Parameter data classes.
     """
