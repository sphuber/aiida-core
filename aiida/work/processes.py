--- conflicted
+++ resolved
@@ -314,10 +314,6 @@
 
         :param output_port: The output port name the value was emitted on
         :param value: The value emitted
-<<<<<<< HEAD
-=======
-        :param dynamic: Was the output port a dynamic one (i.e. not known beforehand?)
->>>>>>> 69a4c8c3
         """
         super(Process, self).on_output_emitting(output_port, value)
         if not isinstance(value, Data):
