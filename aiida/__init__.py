--- conflicted
+++ resolved
@@ -1,17 +1,11 @@
 # -*- coding: utf-8 -*-
 from aiida.djsite.utils import load_dbenv
 
-<<<<<<< HEAD
-__copyright__ = u"Copyright (c), 2014, École Polytechnique Fédérale de Lausanne (EPFL), Switzerland, Laboratory of Theory and Simulation of Materials (THEOS). All rights reserved."
-__license__ = "Non-Commercial, End-User Software License Agreement, see LICENSE.txt file"
-__version__ = "0.3.0"
-=======
 __copyright__ = u"Copyright (c), 2015, ECOLE POLYTECHNIQUE FEDERALE DE LAUSANNE (Theory and Simulation of Materials (THEOS) and National Centre for Computational Design and Discovery of Novel Materials (NCCR MARVEL)), Switzerland and ROBERT BOSCH LLC, USA. All rights reserved."
 __license__ = "MIT license, see LICENSE.txt file"
 __version__ = "0.4.0"
 __contributors__ = "Andrea Cepellotti, Giovanni Pizzi"
 __paper__ = "G. Pizzi, A. Cepellotti, R. Sabatini, N. Marzari and B. Kozinsky, to be submitted"
->>>>>>> 9b0eb9de
 
 def get_version():
     """
@@ -19,11 +13,6 @@
     """
     return __version__
 
-<<<<<<< HEAD
-__paper__ = "G. Pizzi, A. Cepellotti, R. Sabatini, N. Marzari and B. Kozinsky, to be submitted"
-
-=======
->>>>>>> 9b0eb9de
 def get_file_header():
     """
     Get a string to be put as header of files created with AiiDA
