# -*- coding: utf-8 -*-
###########################################################################
# Copyright (c), The AiiDA team. All rights reserved.                     #
# This file is part of the AiiDA code.                                    #
#                                                                         #
# The code is hosted on GitHub at https://github.com/aiidateam/aiida_core #
# For further information on the license, see the LICENSE.txt file        #
# For further information please visit http://www.aiida.net               #
###########################################################################
# Requirements for core AiiDA functionalities
install_requires = [
    'pip==9.0.1',
    'setuptools==36.6.0',
    'reentry==1.0.2',
    'wheel==0.29.0',
    'python-dateutil==2.6.0',
    'python-mimeparse==0.1.4',
    'django==1.7.11',  # upgrade to Django 1.9 does prevent AiiDA functioning
    'django-extensions==1.5.0',
    'tzlocal==1.3',
    'pytz==2014.10',
    'pyyaml',
    'six==1.11.0',
    'future==0.16.0',
    'pathlib2==2.3.0',
    # We need for the time being to stay with an old version
    # of celery, including the versions of the AMQP libraries below,
    # because the support for a SQLA broker has been dropped in later
    # versions... Actually, this might be source or problems with
    # SQLA for us... probably switch to using rabbitmq?
    # Note that however this requires a new server process.
    # We also need to fix the celery version because support for Django 1.7
    # was dropped from celery 3.2
    'celery==3.1.25',
    # The next two are internal dependencies of celery, but since
    # in the past we had version mismatch problems, we freeze them
    # as well
    'billiard==3.3.0.23',
    'amqp==1.4.9',
    'anyjson==0.3.3',
    'psutil==5.4.0',
    'meld3==1.0.0',
    'numpy==1.12.0',
    'plumpy==0.7.12',
    'portalocker==1.1.0',
    'SQLAlchemy==1.0.19',  # upgrade to SQLalchemy 1.1.5 does break tests, see #465
    'SQLAlchemy-Utils==0.33.0',
    'alembic==0.9.6',
    'ujson==1.35',
    'enum34==1.1.6',
    'voluptuous==0.8.11',
    'aldjemy==0.6.0',
    'passlib==1.7.1',
    'validate-email==1.3',
    'click==6.7',
    'click-plugins',
    'click-spinner',
    'tabulate==0.7.5',
    'ete3==3.0.0b35',
    'uritools==1.0.2',
    'psycopg2-binary==2.7.4',
    # Requirements for ssh transport
    'paramiko==2.4.0',
    'ecdsa==0.13',
    'pycrypto==2.6.1',
    # Requirements for verdi shell (version of ipython non enforced, because
    # there are people who still prefer version 4 rather than the latest)
    'ipython<6.0',
    'scipy<1.0.0'  # At this moment the install of 1.0.0 release is broken
]

extras_require = {
    # Requirements for Python 2 only
    ':python_version < "3"': ['chainmap', 'singledispatch >= 3.4.0.3'],
    # Requirements for ssh transport with authentification through Kerberos
    # token
    # N. B.: you need to install first libffi and MIT kerberos GSSAPI including header files.
    # E.g. for Ubuntu 14.04: sudo apt-get install libffi-dev libkrb5-dev
    'ssh_kerberos': [
        'pyasn1==0.3.7',
        'python-gssapi==0.6.4',
    ],
    # Requirements for RESTful API
    'rest': [
        'Flask==0.10.1',
        'Flask-RESTful==0.3.6',
        'Flask-Cors==3.0.1',
        'pyparsing==2.1.10',
        'Pattern==2.6',
        'Flask-SQLAlchemy==2.1',
        'sqlalchemy-migrate==0.10.0',
        'marshmallow-sqlalchemy==0.10.0',
        'flask-marshmallow==0.7.0',
        'itsdangerous==0.24',
        'Flask-HTTPAuth==3.2.0',
        'Flask-Cache==0.13.1',
        'python-memcached==1.58',
    ],
    # Requirements to buiilding documentation
    'docs': [
        'Sphinx==1.7.2',
        'Pygments==2.2.0',
        'docutils==0.13.1',
        'Jinja2==2.9.5',
        'MarkupSafe==0.23',
        # Required by readthedocs
        'sphinx-rtd-theme==0.2.5b2',
    ],
    # Requirements for non-core funciontalities that rely on external atomic
    # manipulation/processing software
    'atomic_tools': [
        'spglib==1.9.10.1',
        # support for symmetry detection in aiida.orm.data.structure. Has no
        # easily accessible version number
        'pymatgen==4.5.3',  # support for NWChem I/O
        'ase==3.12.0',  # support for crystal structure manipulation
        'PyMySQL==0.7.9',  # required by ICSD tools
<<<<<<< HEAD
        'PyCifRW==4.2.1', # support for the AiiDA CifData class
        'seekpath==1.8.0',
        'qe-tools==1.1.0',
=======
        'PyCifRW==4.2.1',
        'seekpath==1.8.0',
        'qe-tools==1.0',
>>>>>>> 879e55c7
    ],
    # Requirements for jupyter notebook
    'notebook': [
        'jupyter==1.0.0',
    ],
    # Requirements for testing
    'testing': [
        'mock==2.0.0',
        'pgtest==1.1.0',
        'sqlalchemy-diff==0.1.3'
    ],
    'dev_precommit': [
        'pre-commit==1.3.0',
        'yapf==0.19.0',
        'prospector==0.12.7',
        'pylint==1.7.4'
    ]
}

# There are a number of optional dependencies that are not
# listed even as optional dependencies as they are quite
# cumbersome to install and there is a risk that a user, wanting
# to install all dependencies (including optional ones)
# does not manage and thinks it's an AiiDA problem.
#
# These include:
#  - mayavi>=4.5.0
#    plotting package, requires to have the vtk code installed first;
#    moreover requires to have numpy installed before, but it is not in
#    the requirements (and there is no easy way on our side to fix a specific
#    installation order of dependencies)

extras_require['testing'] += extras_require['rest'] + extras_require['atomic_tools']<|MERGE_RESOLUTION|>--- conflicted
+++ resolved
@@ -115,15 +115,9 @@
         'pymatgen==4.5.3',  # support for NWChem I/O
         'ase==3.12.0',  # support for crystal structure manipulation
         'PyMySQL==0.7.9',  # required by ICSD tools
-<<<<<<< HEAD
-        'PyCifRW==4.2.1', # support for the AiiDA CifData class
+        'PyCifRW==4.2.1',
         'seekpath==1.8.0',
         'qe-tools==1.1.0',
-=======
-        'PyCifRW==4.2.1',
-        'seekpath==1.8.0',
-        'qe-tools==1.0',
->>>>>>> 879e55c7
     ],
     # Requirements for jupyter notebook
     'notebook': [
