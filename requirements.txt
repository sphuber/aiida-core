--- conflicted
+++ resolved
@@ -71,11 +71,7 @@
 #PyMySQL>=0.6.1
 
 ## Support for the AiiDA CifData class
-<<<<<<< HEAD
-#PyCifRW==3.6.2
+#PyCifRW==3.6.2.1
 
 # Support for NWChem I/O
-pymatgen
-=======
-#PyCifRW==3.6.2.1
->>>>>>> 08e85b09
+pymatgen