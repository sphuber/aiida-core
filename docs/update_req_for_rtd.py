#!/usr/bin/env python
# -*- coding: utf-8 -*-
###########################################################################
# Copyright (c), The AiiDA team. All rights reserved.                     #
# This file is part of the AiiDA code.                                    #
#                                                                         #
# The code is hosted on GitHub at https://github.com/aiidateam/aiida_core #
# For further information on the license, see the LICENSE.txt file        #
# For further information please visit http://www.aiida.net               #
###########################################################################
"""
Whenever the requirements in ../setup_requirements.py are updated,
run also this script to update the requirements for Read the Docs.
"""
import sys
import os
import click


@click.command()
@click.option('--pre-commit', is_flag=True)
def update_req_for_rtd(pre_commit):
    """Update the separate requirements file for Read the Docs"""
    sys.path.append(os.path.join(os.path.split(os.path.abspath(__file__))[0], os.pardir))

    import setup_requirements

<<<<<<< HEAD
    req_for_rtd_lines = list(setup_requirements.extras_require['docs'] + setup_requirements.extras_require['REST'])
=======
    req_for_rtd_lines = list(setup_requirements.extras_require['docs'] +
                             setup_requirements.extras_require['rest'] +
                             setup_requirements.extras_require['testing'])
>>>>>>> f6e28cef

    required_packages = list(setup_requirements.install_requires)
    for package in required_packages:
        # To avoid that it requires also the postgres libraries
        if package.startswith('psycopg2'):
            continue

        req_for_rtd_lines.append(package)

    req_for_rtd = "\n".join(sorted(req_for_rtd_lines))

    basename = 'requirements_for_rtd.txt'

    # pylint: disable=bad-continuation
    with open(os.path.join(os.path.split(os.path.abspath(__file__))[0], basename), 'w') as requirements_file:
        requirements_file.write(req_for_rtd)

    click.echo("File '{}' written.".format(basename))
    if pre_commit:
        msg = 'some requirements for Read the Docs have changed, {}'
        local_help = 'please add the changes and commit again'
        travis_help = 'please run aiida/docs/update_req_for_rtd.py locally and commit the changes it makes'
        help_msg = msg.format(travis_help if os.environ.get('TRAVIS') else local_help)
        click.echo(help_msg, err=True)


if __name__ == '__main__':
    update_req_for_rtd()  # pylint: disable=no-value-for-parameter<|MERGE_RESOLUTION|>--- conflicted
+++ resolved
@@ -25,13 +25,8 @@
 
     import setup_requirements
 
-<<<<<<< HEAD
-    req_for_rtd_lines = list(setup_requirements.extras_require['docs'] + setup_requirements.extras_require['REST'])
-=======
-    req_for_rtd_lines = list(setup_requirements.extras_require['docs'] +
-                             setup_requirements.extras_require['rest'] +
+    req_for_rtd_lines = list(setup_requirements.extras_require['docs'] + setup_requirements.extras_require['rest'] +
                              setup_requirements.extras_require['testing'])
->>>>>>> f6e28cef
 
     required_packages = list(setup_requirements.install_requires)
     for package in required_packages:
@@ -41,7 +36,7 @@
 
         req_for_rtd_lines.append(package)
 
-    req_for_rtd = "\n".join(sorted(req_for_rtd_lines))
+    req_for_rtd = "\n".join(sorted(set(req_for_rtd_lines)))
 
     basename = 'requirements_for_rtd.txt'
 
